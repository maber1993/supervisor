# -*- Mode: Python -*-

import supervisor.medusa.text_socket as socket
from supervisor.medusa import asyncore_25 as asyncore
from supervisor.medusa import asynchat_25 as asynchat

# get some performance figures for an HTTP/1.1 server.
# use pipelining.

class test_client (asynchat.async_chat):

    ac_in_buffer_size = 16384
    ac_out_buffer_size = 16384

    total_in = 0

    concurrent = 0
    max_concurrent = 0

    def __init__ (self, addr, chain):
        asynchat.async_chat.__init__ (self)
        self.create_socket (socket.AF_INET, socket.SOCK_STREAM)
        self.set_terminator ('\r\n\r\n')
        self.connect (addr)
        self.push (chain)

    def handle_connect (self):
        test_client.concurrent += 1
        if test_client.concurrent > test_client.max_concurrent:
            test_client.max_concurrent = test_client.concurrent

    def handle_expt (self):
        print('unexpected FD_EXPT thrown.  closing()')
        self.close()

    def close (self):
        test_client.concurrent -= 1
        asynchat.async_chat.close(self)

    def collect_incoming_data (self, data):
        test_client.total_in += len(data)

    def found_terminator (self):
        pass

    def log (self, *args):
        pass


import time

class timer:
    def __init__ (self):
        self.start = time.time()

    def end (self):
        return time.time() - self.start

def build_request_chain (num, host, request_size):
    s = 'GET /test%d.html HTTP/1.1\r\nHost: %s\r\n\r\n' % (request_size, host)
    sl = [s] * (num-1)
    sl.append (
            'GET /test%d.html HTTP/1.1\r\nHost: %s\r\nConnection: close\r\n\r\n' % (
                    request_size, host
                    )
            )
    return ''.join(sl)

if __name__ == '__main__':
    import sys
    if len(sys.argv) != 6:
        print('usage: %s <host> <port> <request-size> <num-requests> <num-connections>\n' % sys.argv[0])
    else:
        host = sys.argv[1]

        ip = socket.gethostbyname (host)

<<<<<<< HEAD
        [port, request_size, num_requests, num_conns] = map(int, sys.argv[2:])
=======
        port, request_size, num_requests, num_conns = [int(i) for i in sys.argv[2:]]
>>>>>>> dd7d2e1a

        chain = build_request_chain (num_requests, host, request_size)

        t = timer()
        for i in range (num_conns):
            test_client ((host,port), chain)
        asyncore.loop()
        total_time = t.end()

        # ok, now do some numbers
        total_bytes = test_client.total_in
        num_trans = num_requests * num_conns
        throughput = float (total_bytes) / total_time
        trans_per_sec = num_trans / total_time

        sys.stderr.write ('total time: %.2f\n' % total_time)
        sys.stderr.write ('number of transactions: %d\n' % num_trans)
        sys.stderr.write ('total bytes sent: %d\n' % total_bytes)
        sys.stderr.write ('total throughput (bytes/sec): %.2f\n' % throughput)
        sys.stderr.write ('transactions/second: %.2f\n' % trans_per_sec)
        sys.stderr.write ('max concurrent connections: %d\n' % test_client.max_concurrent)

        sys.stdout.write (
<<<<<<< HEAD
                ','.join(
                        map(str, (num_conns, num_requests, request_size, throughput, trans_per_sec))
                        ) + '\n'
                )
=======
            ','.join (str(i) for i in (num_conns, num_requests, request_size, throughput, trans_per_sec)) + '\n'
        )
>>>>>>> dd7d2e1a
<|MERGE_RESOLUTION|>--- conflicted
+++ resolved
@@ -75,11 +75,7 @@
 
         ip = socket.gethostbyname (host)
 
-<<<<<<< HEAD
-        [port, request_size, num_requests, num_conns] = map(int, sys.argv[2:])
-=======
         port, request_size, num_requests, num_conns = [int(i) for i in sys.argv[2:]]
->>>>>>> dd7d2e1a
 
         chain = build_request_chain (num_requests, host, request_size)
 
@@ -103,12 +99,5 @@
         sys.stderr.write ('max concurrent connections: %d\n' % test_client.max_concurrent)
 
         sys.stdout.write (
-<<<<<<< HEAD
-                ','.join(
-                        map(str, (num_conns, num_requests, request_size, throughput, trans_per_sec))
-                        ) + '\n'
-                )
-=======
             ','.join (str(i) for i in (num_conns, num_requests, request_size, throughput, trans_per_sec)) + '\n'
-        )
->>>>>>> dd7d2e1a
+        )