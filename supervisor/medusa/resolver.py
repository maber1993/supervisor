--- conflicted
+++ resolved
@@ -59,29 +59,15 @@
     return (
             '%c%c' % (chr((id>>8)&0xff),chr(id&0xff))
             + '\001\000\000\001\000\000\000\000\000\000%s\000\000\001\000\001' % (
-<<<<<<< HEAD
-                    ''.join(
-                            map(lambda part: '%c%s' % (chr(len(part)),part), host.split('.'))
-                            )
-=======
                     ''.join (['%c%s' % (chr(len(part)),part) for part in host.split('.')])
->>>>>>> dd7d2e1a
                     )
             )
 
 def fast_ptr_request (host, id=0):
     return (
             '%c%c' % (chr((id>>8)&0xff),chr(id&0xff))
-<<<<<<< HEAD
-            + '\001\000\000\001\000\000\000\000\000\000%s\000\000\014\000\001' % (
-                    ''.join(
-                            map(lambda part: '%c%s' % (chr(len(part)),part), host.split('.'))
-                            )
-                    )
-=======
             + '\001\000\000\001\000\000\000\000\000\000%s\000\000\014\000\001' %
             ''.join(['%c%s' % (chr(len(part)),part) for part in host.split('.')])
->>>>>>> dd7d2e1a
             )
 
 def unpack_name (r,pos):
@@ -96,13 +82,8 @@
         else:
             pos += 1
             n.append (r[pos:pos+ll])
-<<<<<<< HEAD
-            pos = pos + ll
-    return '.'.join(n)
-=======
             pos += ll
     return '.'.join (n)
->>>>>>> dd7d2e1a
 
 def skip_name (r,pos):
     while 1:
@@ -260,11 +241,7 @@
         self.reap()                                # first, get rid of old guys
         ip = host.split('.')
         ip.reverse()
-<<<<<<< HEAD
-        ip = ip.join('.') + '.in-addr.arpa'
-=======
         ip = '.'.join(ip) + '.in-addr.arpa'
->>>>>>> dd7d2e1a
         self.socket.sendto (
                 fast_ptr_request (ip, self.get_id()),
                 (self.server, 53)
@@ -293,11 +270,7 @@
     def resolve_maps (self, host, callback):
         ip = host.split('.')
         ip.reverse()
-<<<<<<< HEAD
-        ip = ip.join('.') + '.rbl.maps.vix.com'
-=======
         ip = '.'.join(ip) + '.rbl.maps.vix.com'
->>>>>>> dd7d2e1a
         self.socket.sendto (
                 fast_ptr_request (ip, self.get_id()),
                 (self.server, 53)
