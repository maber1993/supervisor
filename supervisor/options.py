import supervisor.medusa.text_socket as socket
import getopt
import os
import sys
import tempfile
import errno
import signal
import re
from supervisor.py3compat import *
if PY3:
    import configparser as ConfigParser
    import xmlrpc.client as xmlrpclib
    from io import StringIO
else:
    #noinspection PyUnresolvedReferences
    import ConfigParser
    #noinspection PyUnresolvedReferences
    import xmlrpclib
    from StringIO import StringIO
import pwd
import grp
import resource
import stat
import pkg_resources
import select
import glob
import platform
import warnings

from fcntl import fcntl
from fcntl import F_SETFL, F_GETFL

from supervisor.medusa import asyncore_25 as asyncore

from supervisor.datatypes import process_or_group_name
from supervisor.datatypes import boolean
from supervisor.datatypes import integer
from supervisor.datatypes import name_to_uid
from supervisor.datatypes import gid_for_uid
from supervisor.datatypes import existing_dirpath
from supervisor.datatypes import byte_size
from supervisor.datatypes import signal_number
from supervisor.datatypes import list_of_exitcodes
from supervisor.datatypes import dict_of_key_value_pairs
from supervisor.datatypes import logfile_name
from supervisor.datatypes import list_of_strings
from supervisor.datatypes import octal_type
from supervisor.datatypes import existing_directory
from supervisor.datatypes import logging_level
from supervisor.datatypes import colon_separated_user_group
from supervisor.datatypes import inet_address
from supervisor.datatypes import InetStreamSocketConfig
from supervisor.datatypes import UnixStreamSocketConfig
from supervisor.datatypes import url
from supervisor.datatypes import Automatic
from supervisor.datatypes import auto_restart
from supervisor.datatypes import profile_options
from supervisor.datatypes import set_here

from supervisor import loggers
from supervisor import states
from supervisor import xmlrpc
from supervisor import read_file

mydir = os.path.abspath(os.path.dirname(__file__))
version_txt = os.path.join(mydir, 'version.txt')

VERSION = read_file(version_txt).strip()

def normalize_path(v):
    return os.path.normpath(os.path.abspath(os.path.expanduser(v)))

class Dummy:
    pass

class Options:
    stderr = sys.stderr
    stdout = sys.stdout
    exit = sys.exit
    warnings = warnings

    uid = gid = None

    progname = sys.argv[0]
    configfile = None
    schemadir = None
    configroot = None
    here = None

    # Class variable deciding whether positional arguments are allowed.
    # If you want positional arguments, set this to 1 in your subclass.
    positional_args_allowed = 0

    def __init__(self, require_configfile=True):
        """Constructor.

        Params:
        require_configfile -- whether we should fail on no config file.
        """
        self.names_list = []
        self.short_options = []
        self.long_options = []
        self.options_map = {}
        self.default_map = {}
        self.required_map = {}
        self.environ_map = {}
        self.attr_priorities = {}
        self.require_configfile = require_configfile
        self.add(None, None, "h", "help", self.help)
        self.add("configfile", None, "c:", "configuration=")

        here = os.path.dirname(os.path.dirname(sys.argv[0]))
        searchpaths = [os.path.join(here, 'etc', 'supervisord.conf'),
                       os.path.join(here, 'supervisord.conf'),
                       'supervisord.conf',
                       'etc/supervisord.conf',
                       '/etc/supervisord.conf']
        self.searchpaths = searchpaths

    def default_configfile(self):
        """Return the name of the found config file or print usage/exit."""
        config = None
        for path in self.searchpaths:
            if os.path.exists(path):
                config = path
                break
        if config is None and self.require_configfile:
            self.usage('No config file found at default paths (%s); '
                       'use the -c option to specify a config file '
                       'at a different path' % ', '.join(self.searchpaths))
        return config

    def help(self, dummy):
        """Print a long help message to stdout and exit(0).

        Occurrences of "%s" in are replaced by self.progname.
        """
        help = self.doc + "\n"
        if help.find("%s") > 0:
            help = help.replace("%s", self.progname)
<<<<<<< HEAD
        self.stdout.write(help)
=======
        print_function(help, end='')
>>>>>>> dd7d2e1a
        self.exit(0)

    def usage(self, msg):
        """Print a brief error message to stderr and exit(2)."""
        self.stderr.write("Error: %s\n" % str(msg))
        self.stderr.write("For help, use %s -h\n" % self.progname)
        self.exit(2)

    def add(self,
            name=None,                  # attribute name on self
            confname=None,              # dotted config path name
            short=None,                 # short option name
            long=None,                  # long option name
            handler=None,               # handler (defaults to string)
            default=None,               # default value
            required=None,              # message if not provided
            flag=None,                  # if not None, flag value
            env=None,                   # if not None, environment variable
            ):
        """Add information about a configuration option.

        This can take several forms:

        add(name, confname)
            Configuration option 'confname' maps to attribute 'name'
        add(name, None, short, long)
            Command line option '-short' or '--long' maps to 'name'
        add(None, None, short, long, handler)
            Command line option calls handler
        add(name, None, short, long, handler)
            Assign handler return value to attribute 'name'

        In addition, one of the following keyword arguments may be given:

        default=...  -- if not None, the default value
        required=... -- if nonempty, an error message if no value provided
        flag=...     -- if not None, flag value for command line option
        env=...      -- if not None, name of environment variable that
                        overrides the configuration file or default
        """
        if flag is not None:
            if handler is not None:
                raise ValueError("use at most one of flag= and handler=")
            if not long and not short:
                raise ValueError("flag= requires a command line flag")
            if short and short.endswith(":"):
                raise ValueError("flag= requires a command line flag")
            if long and long.endswith("="):
                raise ValueError("flag= requires a command line flag")
            handler = lambda arg, flag=flag: flag

        if short and long:
            if short.endswith(":") != long.endswith("="):
                raise ValueError("inconsistent short/long options: %r %r" % (
                    short, long))

        if short:
            if short[0] == "-":
                raise ValueError("short option should not start with '-'")
            key, rest = short[:1], short[1:]
            if rest not in ("", ":"):
                raise ValueError("short option should be 'x' or 'x:'")
            key = "-" + key
<<<<<<< HEAD
            if self.options_map.has_key(key):
=======
            if key in self.options_map:
>>>>>>> dd7d2e1a
                raise ValueError("duplicate short option key '%s'" % key)
            self.options_map[key] = (name, handler)
            self.short_options.append(short)

        if long:
            if long[0] == "-":
                raise ValueError("long option should not start with '-'")
            key = long
            if key[-1] == "=":
                key = key[:-1]
            key = "--" + key
<<<<<<< HEAD
            if self.options_map.has_key(key):
=======
            if key in self.options_map:
>>>>>>> dd7d2e1a
                raise ValueError("duplicate long option key '%s'" % key)
            self.options_map[key] = (name, handler)
            self.long_options.append(long)

        if env:
            self.environ_map[env] = (name, handler)

        if name:
            if not hasattr(self, name):
                setattr(self, name, None)
            self.names_list.append((name, confname))
            if default is not None:
                self.default_map[name] = default
            if required:
                self.required_map[name] = required

    def _set(self, attr, value, prio):
        current = self.attr_priorities.get(attr, -1)
        if prio >= current:
            setattr(self, attr, value)
            self.attr_priorities[attr] = prio

    def realize(self, args=None, doc=None,
                progname=None, raise_getopt_errs=True):
        """Realize a configuration.

        Optional arguments:

        args     -- the command line arguments, less the program name
                    (default is sys.argv[1:])

        doc      -- usage message (default is __main__.__doc__)
        """
        # Provide dynamic default method arguments
        if args is None:
            args = sys.argv[1:]
        if progname is None:
            progname = sys.argv[0]
        if doc is None:
            try:
                #noinspection PyUnresolvedReferences
                import __main__
                doc = __main__.__doc__
            except Exception:
                pass
        self.progname = progname
        self.doc = doc

        self.options = []
        self.args = []

        # Call getopt
        try:
            self.options, self.args = getopt.getopt(
                args, "".join(self.short_options), self.long_options)
        except getopt.error:
            msg = sys.exc_info()[1]
            if raise_getopt_errs:
                self.usage(msg)

        # Check for positional args
        if self.args and not self.positional_args_allowed:
            self.usage("positional arguments are not supported")

        # Process options returned by getopt
        for opt, arg in self.options:
            name, handler = self.options_map[opt]
            if handler is not None:
                try:
                    arg = handler(arg)
                except ValueError:
                    msg = sys.exc_info()[1]
                    self.usage("invalid value for %s %r: %s" % (opt, arg, msg))
            if name and arg is not None:
                if getattr(self, name) is not None:
                    self.usage("conflicting command line option %r" % opt)
                self._set(name, arg, 2)

        # Process environment variables
        for envvar in self.environ_map.keys():
            name, handler = self.environ_map[envvar]
            if envvar in os.environ:
                value = os.environ[envvar]
                if handler is not None:
                    try:
                        value = handler(value)
                    except ValueError:
                        msg = sys.exc_info()[1]
                        self.usage("invalid environment value for %s %r: %s"
                                   % (envvar, value, msg))
                if name and value is not None:
                    self._set(name, value, 1)

        if self.configfile is None:
            if os.getuid() == 0 and self.progname.find("supervisord") > -1: # pragma: no cover
                self.warnings.warn(
                    'Supervisord is running as root and it is searching '
                    'for its configuration file in default locations '
                    '(including its current working directory); you '
                    'probably want to specify a "-c" argument specifying an '
                    'absolute path to a configuration file for improved '
                    'security.'
                    )

            self.configfile = self.default_configfile()

        self.process_config()

<<<<<<< HEAD
    def process_config(self, do_usage=True):
        """Process configuration data structure.

        This includes reading config file if necessary, setting defaults etc.
        """
        if self.configfile:
            self.process_config_file(do_usage)
=======
    def read_config(self, fp):
        pass

    def process_config_file(self, do_usage=True):
        """Process config file."""
        if not hasattr(self.configfile, 'read'):
            self.here = os.path.abspath(os.path.dirname(self.configfile))
            set_here(self.here)
        try:
            self.read_config(self.configfile)
        except ValueError:
            msg = sys.exc_info()[1]
            if do_usage:
                # if this is not called from an RPC method, run usage and exit.
                self.usage(str(msg))
            else:
                # if this is called from an RPC method, raise an error
                raise ValueError(msg)
>>>>>>> dd7d2e1a

        # Copy config options to attributes of self.  This only fills
        # in options that aren't already set from the command line.
        for name, confname in self.names_list:
            if confname:
                parts = confname.split(".")
                obj = self.configroot
                for part in parts:
                    if obj is None:
                        break
                    # Here AttributeError is not a user error!
                    obj = getattr(obj, part)
                self._set(name, obj, 0)

        # Process defaults
        for name, value in self.default_map.items():
            if getattr(self, name) is None:
                setattr(self, name, value)

        # Process required options
        for name, message in self.required_map.items():
            if getattr(self, name) is None:
                self.usage(message)

    def process_config_file(self, do_usage):
        # Process config file
        if not hasattr(self.configfile, 'read'):
            self.here = os.path.abspath(os.path.dirname(self.configfile))
            set_here(self.here)
        try:
            self.read_config(self.configfile)
        except ValueError, msg:
            if do_usage:
                # if this is not called from an RPC method, run usage and exit.
                self.usage(str(msg))
            else:
                # if this is called from an RPC method, raise an error
                raise ValueError(msg)

    def get_plugins(self, parser, factory_key, section_prefix):
        factories = []

        for section in parser.sections():
            if not section.startswith(section_prefix):
                continue
            name = section.split(':', 1)[1]
            factory_spec = parser.saneget(section, factory_key, None)
            if factory_spec is None:
                raise ValueError('section [%s] does not specify a %s'  %
                                 (section, factory_key))
            try:
                factory = self.import_spec(factory_spec)
            except ImportError:
                raise ValueError('%s cannot be resolved within [%s]' % (
                    factory_spec, section))
            items = parser.items(section)
            items.remove((factory_key, factory_spec))
            factories.append((name, factory, dict(items)))

        return factories

    def import_spec(self, spec):
        return pkg_resources.EntryPoint.parse("x="+spec).load(False)


class ServerOptions(Options):
    user = None
    sockchown = None
    sockchmod = None
    logfile = None
    loglevel = None
    pidfile = None
    passwdfile = None
    nodaemon = None
    environment = None
    httpservers = ()
    unlink_socketfiles = True
    mood = states.SupervisorStates.RUNNING

    def __init__(self):
        Options.__init__(self)
        self.configroot = Dummy()
        self.configroot.supervisord = Dummy()

        self.add(None, None, "v", "version", self.version)
        self.add("nodaemon", "supervisord.nodaemon", "n", "nodaemon", flag=1,
                 default=0)
        self.add("user", "supervisord.user", "u:", "user=")
        self.add("umask", "supervisord.umask", "m:", "umask=",
                 octal_type, default='022')
        self.add("directory", "supervisord.directory", "d:", "directory=",
                 existing_directory)
        self.add("logfile", "supervisord.logfile", "l:", "logfile=",
                 existing_dirpath, default="supervisord.log")
        self.add("logfile_maxbytes", "supervisord.logfile_maxbytes",
                 "y:", "logfile_maxbytes=", byte_size,
                 default=50 * 1024 * 1024) # 50MB
        self.add("logfile_backups", "supervisord.logfile_backups",
                 "z:", "logfile_backups=", integer, default=10)
        self.add("loglevel", "supervisord.loglevel", "e:", "loglevel=",
                 logging_level, default="info")
        self.add("pidfile", "supervisord.pidfile", "j:", "pidfile=",
                 existing_dirpath, default="supervisord.pid")
        self.add("identifier", "supervisord.identifier", "i:", "identifier=",
                 str, default="supervisor")
        self.add("childlogdir", "supervisord.childlogdir", "q:", "childlogdir=",
                 existing_directory, default=tempfile.gettempdir())
        self.add("minfds", "supervisord.minfds",
                 "a:", "minfds=", int, default=1024)
        self.add("minprocs", "supervisord.minprocs",
                 "", "minprocs=", int, default=200)
        self.add("nocleanup", "supervisord.nocleanup",
                 "k", "nocleanup", flag=1, default=0)
        self.add("strip_ansi", "supervisord.strip_ansi",
                 "t", "strip_ansi", flag=1, default=0)
        self.add("profile_options", "supervisord.profile_options",
                 "", "profile_options=", profile_options, default=None)
        self.pidhistory = {}
        self.process_group_configs = []
        self.parse_warnings = []
        self.signal_receiver = SignalReceiver()

    def version(self, dummy):
        """Print version to stdout and exit(0).
        """
        self.stdout.write('%s\n' % VERSION)
        self.exit(0)

    def getLogger(self, *args, **kwargs):
        """
        A proxy to loggers.getLogger so the options might customize log setup.
        Used by tests to mock log setup.
        """
        return loggers.getLogger(*args, **kwargs)

    def realize(self, *arg, **kw):
        Options.realize(self, *arg, **kw)
        section = self.configroot.supervisord

        # Additional checking of user option; set uid and gid
        if self.user is not None:
            try:
                uid = name_to_uid(self.user)
            except ValueError, msg:
                self.usage(msg) # invalid user
            self.uid = uid
            self.gid = gid_for_uid(uid)

        if not self.loglevel:
            self.loglevel = section.loglevel

        if self.logfile:
            logfile = self.logfile
        else:
            logfile = section.logfile

        self.logfile = normalize_path(logfile)

        if self.pidfile:
            pidfile = self.pidfile
        else:
            pidfile = section.pidfile

        self.pidfile = normalize_path(pidfile)

        self.rpcinterface_factories = section.rpcinterface_factories

        self.serverurl = None

        self.server_configs = sconfigs = section.server_configs

        # we need to set a fallback serverurl that process.spawn can use

        # prefer a unix domain socket
        for config in [ config for config in sconfigs if
                        config['family'] is socket.AF_UNIX ]:
            path = config['file']
            self.serverurl = 'unix://%s' % path
            break

        # fall back to an inet socket
        if self.serverurl is None:
            for config in [ config for config in sconfigs if
                            config['family'] is socket.AF_INET]:
                host = config['host']
                port = config['port']
                if not host:
                    host = 'localhost'
                self.serverurl = 'http://%s:%s' % (host, port)

        # self.serverurl may still be None if no servers at all are
        # configured in the config file

        self.identifier = section.identifier

    def process_config(self, do_usage=True):
        Options.process_config(self, do_usage=do_usage)

        new = self.configroot.supervisord.process_group_configs
        self.process_group_configs = new

    def read_config(self, fp):
        # Clear parse warnings, since we may be re-reading the
        # config a second time after a reload.
        self.parse_warnings = []

        section = self.configroot.supervisord
        need_close = False
        if not hasattr(fp, 'read'):
            if not os.path.exists(fp):
                raise ValueError("could not find config file %s" % fp)
            try:
                fp = open(fp, 'r')
                need_close = True
            except (IOError, OSError):
<<<<<<< HEAD
                raise ValueError("could not read config file %s" % fp)
        parser = UnhosedConfigParser()
=======
                raise ValueError("could not find config file %s" % fp)
        kwargs = {}
        if PY3:
            kwargs['inline_comment_prefixes'] = (';','#')
        parser = UnhosedConfigParser(**kwargs)
>>>>>>> dd7d2e1a
        try:
            try:
                parser.read_file(fp)
            except AttributeError:
                parser.readfp(fp)
        except ConfigParser.ParsingError:
            why = sys.exc_info()[1]
            raise ValueError(str(why))
        finally:
            if need_close:
                fp.close()

        if parser.has_section('include'):
            if not parser.has_option('include', 'files'):
                raise ValueError(".ini file has [include] section, but no "
                "files setting")
            files = parser.get('include', 'files')
            files = files.split()
            if hasattr(fp, 'name'):
                base = os.path.dirname(os.path.abspath(fp.name))
            else:
                base = '.'
            for pattern in files:
                pattern = os.path.join(base, pattern)
                for filename in glob.glob(pattern):
                    self.parse_warnings.append(
                        'Included extra file "%s" during parsing' % filename)
                    try:
                        parser.read(filename)
                    except ConfigParser.ParsingError:
                        why = sys.exc_info()[1]
                        raise ValueError(str(why))

        sections = parser.sections()
        if not 'supervisord' in sections:
            raise ValueError('.ini file does not include supervisord section')
        get = parser.getdefault
        section.minfds = integer(get('minfds', 1024))
        section.minprocs = integer(get('minprocs', 200))

        directory = get('directory', None)
        if directory is None:
            section.directory = None
        else:
            section.directory = existing_directory(directory)

        section.user = get('user', None)
        section.umask = octal_type(get('umask', '022'))
        section.logfile = existing_dirpath(get('logfile', 'supervisord.log'))
        section.logfile_maxbytes = byte_size(get('logfile_maxbytes', '50MB'))
        section.logfile_backups = integer(get('logfile_backups', 10))
        section.loglevel = logging_level(get('loglevel', 'info'))
        section.pidfile = existing_dirpath(get('pidfile', 'supervisord.pid'))
        section.identifier = get('identifier', 'supervisor')
        section.nodaemon = boolean(get('nodaemon', 'false'))

        tempdir = tempfile.gettempdir()
        section.childlogdir = existing_directory(get('childlogdir', tempdir))
        section.nocleanup = boolean(get('nocleanup', 'false'))
        section.strip_ansi = boolean(get('strip_ansi', 'false'))

        expansions = {'here':self.here}
        expansions.update(environ_expansions())
        environ_str = get('environment', '')
        environ_str = expand(environ_str, expansions, 'environment')
        section.environment = dict_of_key_value_pairs(environ_str)
        # Process rpcinterface plugins before groups to allow custom events to
        # be registered.
        section.rpcinterface_factories = self.get_plugins(
            parser,
            'supervisor.rpcinterface_factory',
            'rpcinterface:'
            )
        section.process_group_configs = self.process_groups_from_parser(parser)
        for group in section.process_group_configs:
            for proc in group.process_configs:
                env = section.environment.copy()
                env.update(proc.environment)
                proc.environment = env
        section.server_configs = self.server_configs_from_parser(parser)
        section.profile_options = None
        return section

    def process_groups_from_parser(self, parser):
        groups = []
        all_sections = parser.sections()
        homogeneous_exclude = []
        get = parser.saneget

        # process heterogeneous groups
        for section in all_sections:
            if not section.startswith('group:'):
                continue
            group_name = process_or_group_name(section.split(':', 1)[1])
            programs = list_of_strings(get(section, 'programs', None))
            priority = integer(get(section, 'priority', 999))
            group_processes = []
            for program in programs:
                program_section = "program:%s" % program
                if not program_section in all_sections:
                    raise ValueError(
                        '[%s] names unknown program %s' % (section, program))
                homogeneous_exclude.append(program_section)
                processes = self.processes_from_section(parser, program_section,
                                                        group_name,
                                                        ProcessConfig)
                group_processes.extend(processes)
            groups.append(
                ProcessGroupConfig(self, group_name, priority, group_processes)
                )

        # process "normal" homogeneous groups
        for section in all_sections:
            if ( (not section.startswith('program:') )
                 or section in homogeneous_exclude ):
                continue
            program_name = process_or_group_name(section.split(':', 1)[1])
            priority = integer(get(section, 'priority', 999))
            processes=self.processes_from_section(parser, section, program_name,
                                                  ProcessConfig)
            groups.append(
                ProcessGroupConfig(self, program_name, priority, processes)
                )

        # process "event listener" homogeneous groups
        for section in all_sections:
            if not section.startswith('eventlistener:'):
                continue
            pool_name = section.split(':', 1)[1]
            # give listeners a "high" default priority so they are started first
            # and stopped last at mainloop exit
            priority = integer(get(section, 'priority', -1))
            buffer_size = integer(get(section, 'buffer_size', 10))
            result_handler = get(section, 'result_handler',
                                       'supervisor.dispatchers:default_handler')
            try:
                result_handler = self.import_spec(result_handler)
            except ImportError:
                raise ValueError('%s cannot be resolved within [%s]' % (
                    result_handler, section))
            pool_event_names = [x.upper() for x in
                                list_of_strings(get(section, 'events', ''))]
            pool_event_names = set(pool_event_names)
            if not pool_event_names:
                raise ValueError('[%s] section requires an "events" line' %
                                 section)
            from supervisor.events import EventTypes
            pool_events = []
            for pool_event_name in pool_event_names:
                pool_event = getattr(EventTypes, pool_event_name, None)
                if pool_event is None:
                    raise ValueError('Unknown event type %s in [%s] events' %
                                     (pool_event_name, section))
                pool_events.append(pool_event)
            processes=self.processes_from_section(parser, section, pool_name,
                                                  EventListenerConfig)

            groups.append(
                EventListenerPoolConfig(self, pool_name, priority, processes,
                                        buffer_size, pool_events,
                                        result_handler)
                )

        # process fastcgi homogeneous groups
        for section in all_sections:
            if ( (not section.startswith('fcgi-program:') )
                 or section in homogeneous_exclude ):
                continue
            program_name = process_or_group_name(section.split(':', 1)[1])
            priority = integer(get(section, 'priority', 999))

            # find proc_uid from "user" option
            proc_user = get(section, 'user', None)
            if proc_user is None:
                proc_uid = None
            else:
                proc_uid = name_to_uid(proc_user)

            socket_owner = get(section, 'socket_owner', None)
            if socket_owner is not None:
                try:
                    socket_owner = colon_separated_user_group(socket_owner)
                except ValueError:
                    raise ValueError('Invalid socket_owner value %s'
                                                                % socket_owner)

            socket_mode = get(section, 'socket_mode', None)
            if socket_mode is not None:
                try:
                    socket_mode = octal_type(socket_mode)
                except (TypeError, ValueError):
                    raise ValueError('Invalid socket_mode value %s'
                                                                % socket_mode)

            socket = get(section, 'socket', None)
            if not socket:
                raise ValueError('[%s] section requires a "socket" line' %
                                 section)

            expansions = {'here':self.here,
                          'program_name':program_name}
            expansions.update(environ_expansions())
            socket = expand(socket, expansions, 'socket')
            try:
                socket_config = self.parse_fcgi_socket(socket, proc_uid,
                                                    socket_owner, socket_mode)
            except ValueError:
                e = sys.exc_info()[1]
                raise ValueError('%s in [%s] socket' % (str(e), section))

            processes=self.processes_from_section(parser, section, program_name,
                                                  FastCGIProcessConfig)
            groups.append(
                FastCGIGroupConfig(self, program_name, priority, processes,
                                   socket_config)
                )

        groups.sort()
        return groups

    def parse_fcgi_socket(self, sock, proc_uid, socket_owner, socket_mode):
        if sock.startswith('unix://'):
            path = sock[7:]
            #Check it's an absolute path
            if not os.path.isabs(path):
                raise ValueError("Unix socket path %s is not an absolute path",
                                 path)
            path = normalize_path(path)

            if socket_owner is None:
                uid = os.getuid()
                if proc_uid is not None and proc_uid != uid:
                    socket_owner = (proc_uid, gid_for_uid(proc_uid))

            if socket_mode is None:
                socket_mode = 448 # 0700 in Py2, 0o700 Py3

            return UnixStreamSocketConfig(path, owner=socket_owner,
                                                mode=socket_mode)

        if socket_owner is not None or socket_mode is not None:
            raise ValueError("socket_owner and socket_mode params should"
                    + " only be used with a Unix domain socket")

        m = re.match(r'tcp://([^\s:]+):(\d+)$', sock)
        if m:
            host = m.group(1)
            port = int(m.group(2))
            return InetStreamSocketConfig(host, port)

        raise ValueError("Bad socket format %s", sock)

    def processes_from_section(self, parser, section, group_name,
                               klass=None):
        if klass is None:
            klass = ProcessConfig
        programs = []
        get = parser.saneget
        program_name = process_or_group_name(section.split(':', 1)[1])
        priority = integer(get(section, 'priority', 999))
        autostart = boolean(get(section, 'autostart', 'true'))
        autorestart = auto_restart(get(section, 'autorestart', 'unexpected'))
        startsecs = integer(get(section, 'startsecs', 1))
        startretries = integer(get(section, 'startretries', 3))
        stopsignal = signal_number(get(section, 'stopsignal', 'TERM'))
        stopwaitsecs = integer(get(section, 'stopwaitsecs', 10))
        stopasgroup = boolean(get(section, 'stopasgroup', 'false'))
        killasgroup = boolean(get(section, 'killasgroup', stopasgroup))
        exitcodes = list_of_exitcodes(get(section, 'exitcodes', '0,2'))
        redirect_stderr = boolean(get(section, 'redirect_stderr','false'))
        numprocs = integer(get(section, 'numprocs', 1))
        numprocs_start = integer(get(section, 'numprocs_start', 0))
        environment_str = get(section, 'environment', '')
        stdout_cmaxbytes = byte_size(get(section,'stdout_capture_maxbytes','0'))
        stdout_events = boolean(get(section, 'stdout_events_enabled','false'))
        stderr_cmaxbytes = byte_size(get(section,'stderr_capture_maxbytes','0'))
        stderr_events = boolean(get(section, 'stderr_events_enabled','false'))
        serverurl = get(section, 'serverurl', None)
        if serverurl and serverurl.strip().upper() == 'AUTO':
            serverurl = None

        # find uid from "user" option
        user = get(section, 'user', None)
        if user is None:
            uid = None
        else:
            uid = name_to_uid(user)

        umask = get(section, 'umask', None)
        if umask is not None:
            umask = octal_type(umask)

        command = get(section, 'command', None)
        if command is None:
            raise ValueError(
                'program section %s does not specify a command' % section)

        process_name = process_or_group_name(
            get(section, 'process_name', '%(program_name)s'))

        if numprocs > 1:
            if process_name.find('%(process_num)') == -1:
                # process_name needs to include process_num when we
                # represent a group of processes
                raise ValueError(
                    '%(process_num) must be present within process_name when '
                    'numprocs > 1')

        if stopasgroup and not killasgroup:
            raise ValueError("Cannot set stopasgroup=true and killasgroup=false")

        host_node_name = platform.node()
        for process_num in range(numprocs_start, numprocs + numprocs_start):
            expansions = {'here':self.here,
                          'process_num':process_num,
                          'program_name':program_name,
                          'host_node_name':host_node_name,
                          'group_name':group_name}
            expansions.update(environ_expansions())

            environment = dict_of_key_value_pairs(
                expand(environment_str, expansions, 'environment'))

            directory = get(section, 'directory', None)
            if directory:
                directory = expand(directory, expansions, 'directory')

            logfiles = {}

            for k in ('stdout', 'stderr'):
                n = '%s_logfile' % k
                lf_val = get(section, n, Automatic)
                if isinstance(lf_val, basestring):
                    lf_val = expand(lf_val, expansions, n)
                lf_val = logfile_name(lf_val)
                logfiles[n] = lf_val

                bu_key = '%s_logfile_backups' % k
                backups = integer(get(section, bu_key, 10))
                logfiles[bu_key] = backups

                mb_key = '%s_logfile_maxbytes' % k
                maxbytes = byte_size(get(section, mb_key, '50MB'))
                logfiles[mb_key] = maxbytes

                sy_key = '%s_syslog' % k
                syslog = boolean(get(section, sy_key, False))
                logfiles[sy_key] = syslog

                if lf_val is Automatic and not maxbytes:
                    self.parse_warnings.append(
                        'For [%s], AUTO logging used for %s without '
                        'rollover, set maxbytes > 0 to avoid filling up '
                        'filesystem unintentionally' % (section, n))

            pconfig = klass(
                self,
                name=expand(process_name, expansions, 'process_name'),
                command=expand(command, expansions, 'command'),
                directory=directory,
                umask=umask,
                priority=priority,
                autostart=autostart,
                autorestart=autorestart,
                startsecs=startsecs,
                startretries=startretries,
                uid=uid,
                stdout_logfile=logfiles['stdout_logfile'],
                stdout_capture_maxbytes = stdout_cmaxbytes,
                stdout_events_enabled = stdout_events,
                stdout_logfile_backups=logfiles['stdout_logfile_backups'],
                stdout_logfile_maxbytes=logfiles['stdout_logfile_maxbytes'],
                stdout_syslog=logfiles['stdout_syslog'],
                stderr_logfile=logfiles['stderr_logfile'],
                stderr_capture_maxbytes = stderr_cmaxbytes,
                stderr_events_enabled = stderr_events,
                stderr_logfile_backups=logfiles['stderr_logfile_backups'],
                stderr_logfile_maxbytes=logfiles['stderr_logfile_maxbytes'],
                stderr_syslog=logfiles['stderr_syslog'],
                stopsignal=stopsignal,
                stopwaitsecs=stopwaitsecs,
                stopasgroup=stopasgroup,
                killasgroup=killasgroup,
                exitcodes=exitcodes,
                redirect_stderr=redirect_stderr,
                environment=environment,
                serverurl=serverurl)

            programs.append(pconfig)

        programs.sort() # asc by priority
        return programs

    def _parse_servernames(self, parser, stype):
        options = []
        for section in parser.sections():
            if section.startswith(stype):
                parts = section.split(':', 1)
                if len(parts) > 1:
                    name = parts[1]
                else:
                    name = None # default sentinel
                options.append((name, section))
        return options

    def _parse_username_and_password(self, parser, section):
        get = parser.saneget
        username = get(section, 'username', None)
        password = get(section, 'password', None)
        if username is None and password is not None:
            raise ValueError(
                'Must specify username if password is specified in [%s]'
                % section)
        return {'username':username, 'password':password}

    def server_configs_from_parser(self, parser):
        configs = []
        inet_serverdefs = self._parse_servernames(parser, 'inet_http_server')
        for name, section in inet_serverdefs:
            config = {}
            get = parser.saneget
            config.update(self._parse_username_and_password(parser, section))
            config['name'] = name
            config['family'] = socket.AF_INET
            port = get(section, 'port', None)
            if port is None:
                raise ValueError('section [%s] has no port value' % section)
            host, port = inet_address(port)
            config['host'] = host
            config['port'] = port
            config['section'] = section
            configs.append(config)

        unix_serverdefs = self._parse_servernames(parser, 'unix_http_server')
        for name, section in unix_serverdefs:
            config = {}
            get = parser.saneget
            sfile = get(section, 'file', None)
            if sfile is None:
                raise ValueError('section [%s] has no file value' % section)
            sfile = sfile.strip()
            config['name'] = name
            config['family'] = socket.AF_UNIX
            sfile = expand(sfile, {'here':self.here}, 'socket file')
            config['file'] = normalize_path(sfile)
            config.update(self._parse_username_and_password(parser, section))
            chown = get(section, 'chown', None)
            if chown is not None:
                try:
                    chown = colon_separated_user_group(chown)
                except ValueError:
                    raise ValueError('Invalid sockchown value %s' % chown)
            else:
                chown = (-1, -1)
            config['chown'] = chown
            chmod = get(section, 'chmod', None)
            if chmod is not None:
                try:
                    chmod = octal_type(chmod)
                except (TypeError, ValueError):
                    raise ValueError('Invalid chmod value %s' % chmod)
            else:
                chmod = 448 # 0700 on py2, 0o700 on py3
            config['chmod'] = chmod
            config['section'] = section
            configs.append(config)

        return configs

    def daemonize(self):
        # To daemonize, we need to become the leader of our own session
        # (process) group.  If we do not, signals sent to our
        # parent process will also be sent to us.   This might be bad because
        # signals such as SIGINT can be sent to our parent process during
        # normal (uninteresting) operations such as when we press Ctrl-C in the
        # parent terminal window to escape from a logtail command.
        # To disassociate ourselves from our parent's session group we use
        # os.setsid.  It means "set session id", which has the effect of
        # disassociating a process from is current session and process group
        # and setting itself up as a new session leader.
        #
        # Unfortunately we cannot call setsid if we're already a session group
        # leader, so we use "fork" to make a copy of ourselves that is
        # guaranteed to not be a session group leader.
        #
        # We also change directories, set stderr and stdout to null, and
        # change our umask.
        #
        # This explanation was (gratefully) garnered from
        # http://www.hawklord.uklinux.net/system/daemons/d3.htm

        pid = os.fork()
        if pid != 0:
            # Parent
            self.logger.blather("supervisord forked; parent exiting")
            os._exit(0)
        # Child
        self.logger.info("daemonizing the supervisord process")
        if self.directory:
            try:
                os.chdir(self.directory)
            except OSError:
                err = sys.exc_info()[1]
                self.logger.critical("can't chdir into %r: %s"
                                     % (self.directory, err))
            else:
                self.logger.info("set current directory: %r"
                                 % self.directory)
        os.close(0)
        self.stdin = sys.stdin = sys.__stdin__ = open("/dev/null")
        os.close(1)
        self.stdout = sys.stdout = sys.__stdout__ = open("/dev/null", "w")
        os.close(2)
        self.stderr = sys.stderr = sys.__stderr__ = open("/dev/null", "w")
        os.setsid()
        os.umask(self.umask)
        # XXX Stevens, in his Advanced Unix book, section 13.3 (page
        # 417) recommends calling umask(0) and closing unused
        # file descriptors.  In his Network Programming book, he
        # additionally recommends ignoring SIGHUP and forking again
        # after the setsid() call, for obscure SVR4 reasons.

    def write_pidfile(self):
        pid = os.getpid()
        try:
            f = open(self.pidfile, 'w')
            f.write('%s\n' % pid)
            f.close()
        except (IOError, OSError):
            self.logger.critical('could not write pidfile %s' % self.pidfile)
        else:
            self.logger.info('supervisord started with pid %s' % pid)

    def cleanup(self):
        try:
            for config, server in self.httpservers:
                if config['family'] == socket.AF_UNIX:
                    if self.unlink_socketfiles:
                        socketname = config['file']
                        try:
                            os.unlink(socketname)
                        except OSError:
                            pass
        except OSError:
            pass
        try:
            os.unlink(self.pidfile)
        except OSError:
            pass

    def close_httpservers(self):
        for config, server in self.httpservers:
            server.close()
            map = self.get_socket_map()
            # server._map is a reference to the asyncore socket_map
            for dispatcher in map.values():
                # For unknown reasons, sometimes an http_channel
                # dispatcher in the socket map related to servers
                # remains open *during a reload*.  If one of these
                # exists at this point, we need to close it by hand
                # (thus removing it from the asyncore.socket_map).  If
                # we don't do this, 'cleanup_fds' will cause its file
                # descriptor to be closed, but it will still remain in
                # the socket_map, and eventually its file descriptor
                # will be passed to # select(), which will bomb.  See
                # also http://www.plope.com/software/collector/253
                dispatcher_server = getattr(dispatcher, 'server', None)
                if dispatcher_server is server:
                    dispatcher.close()

    def close_logger(self):
        self.logger.close()

    def setsignals(self):
        receive = self.signal_receiver.receive
        signal.signal(signal.SIGTERM, receive)
        signal.signal(signal.SIGINT, receive)
        signal.signal(signal.SIGQUIT, receive)
        signal.signal(signal.SIGHUP, receive)
        signal.signal(signal.SIGCHLD, receive)
        signal.signal(signal.SIGUSR2, receive)

    def get_signal(self):
        return self.signal_receiver.get_signal()

    def openhttpservers(self, supervisord):
        try:
            self.httpservers = self.make_http_servers(supervisord)
<<<<<<< HEAD
        except socket.error, why:
=======
        except socket.error:
            why = sys.exc_info()[1]
>>>>>>> dd7d2e1a
            if why.args[0] == errno.EADDRINUSE:
                self.usage('Another program is already listening on '
                           'a port that one of our HTTP servers is '
                           'configured to use.  Shut this program '
                           'down first before starting supervisord.')
            else:
                help = 'Cannot open an HTTP server: socket.error reported'
                errorname = errno.errorcode.get(why.args[0])
                if errorname is None:
                    self.usage('%s %s' % (help, why.args[0]))
                else:
                    self.usage('%s errno.%s (%d)' %
                               (help, errorname, why.args[0]))
            self.unlink_socketfiles = False
<<<<<<< HEAD
        except ValueError, why:
=======
        except ValueError:
            why = sys.exc_info()[1]
>>>>>>> dd7d2e1a
            self.usage(why.args[0])

    def get_autochildlog_name(self, name, identifier, channel):
        prefix='%s-%s---%s-' % (name, channel, identifier)
        logfile = self.mktempfile(
            suffix='.log',
            prefix=prefix,
            dir=self.childlogdir)
        return logfile

    def clear_autochildlogdir(self):
        # must be called after realize()
        childlogdir = self.childlogdir
        fnre = re.compile(r'.+?---%s-\S+\.log\.{0,1}\d{0,4}' % self.identifier)
        try:
            filenames = os.listdir(childlogdir)
        except (IOError, OSError):
            self.logger.warn('Could not clear childlog dir')
            return

        for filename in filenames:
            if fnre.match(filename):
                pathname = os.path.join(childlogdir, filename)
                try:
                    os.remove(pathname)
                except (OSError, IOError):
                    self.logger.warn('Failed to clean up %r' % pathname)

    def get_socket_map(self):
        return asyncore.socket_map

    def cleanup_fds(self):
        # try to close any leaked file descriptors (for reload)
        start = 5
        for x in range(start, self.minfds):
            try:
                os.close(x)
            except OSError:
                pass

    def select(self, r, w, x, timeout):
        return select.select(r, w, x, timeout)

    def kill(self, pid, signal):
        os.kill(pid, signal)

    def set_uid(self):
        if self.uid is None:
            if os.getuid() == 0:
                return 'Supervisor running as root (no user in config file)'
            return None
        msg = self.dropPrivileges(self.uid)
        if msg is None:
            return 'Set uid to user %s' % self.uid
        return msg

    def dropPrivileges(self, user):
        # Drop root privileges if we have them
        if user is None:
            return "No user specified to setuid to!"

        # get uid for user, which can be a number or username
        try:
            uid = int(user)
        except ValueError:
            try:
                pwrec = pwd.getpwnam(user)
            except KeyError:
                return "Can't find username %r" % user
            uid = pwrec[2]
        else:
            try:
                pwrec = pwd.getpwuid(uid)
            except KeyError:
                return "Can't find uid %r" % uid

        current_uid = os.getuid()

        if current_uid == uid:
            # do nothing and return successfully if the uid is already the
            # current one.  this allows a supervisord running as an
            # unprivileged user "foo" to start a process where the config
            # has "user=foo" (same user) in it.
            return

        if current_uid != 0:
            return "Can't drop privilege as nonroot user"

        gid = pwrec[3]
        if hasattr(os, 'setgroups'):
            user = pwrec[0]
            groups = [grprec[2] for grprec in grp.getgrall() if user in
                      grprec[3]]

            # always put our primary gid first in this list, otherwise we can
            # lose group info since sometimes the first group in the setgroups
            # list gets overwritten on the subsequent setgid call (at least on
            # freebsd 9 with python 2.7 - this will be safe though for all unix
            # /python version combos)
            groups.insert(0, gid)
            try:
                os.setgroups(groups)
            except OSError:
                return 'Could not set groups of effective user'
        try:
            os.setgid(gid)
        except OSError:
            return 'Could not set group id of effective user'
        os.setuid(uid)

    def waitpid(self):
        # need pthread_sigmask here to avoid concurrent sigchild, but
        # Python doesn't offer it as it's not standard across UNIX versions.
        # there is still a race condition here; we can get a sigchild while
        # we're sitting in the waitpid call.
        try:
            pid, sts = os.waitpid(-1, os.WNOHANG)
<<<<<<< HEAD
        except OSError, why:
=======
        except OSError:
            why = sys.exc_info()[1]
>>>>>>> dd7d2e1a
            err = why.args[0]
            if err not in (errno.ECHILD, errno.EINTR):
                self.logger.critical(
                    'waitpid error; a process may not be cleaned up properly')
            if err == errno.EINTR:
                self.logger.blather('EINTR during reap')
            pid, sts = None, None
        return pid, sts

    def set_rlimits(self):
        limits = []
        if hasattr(resource, 'RLIMIT_NOFILE'):
            limits.append(
                {
                'msg':('The minimum number of file descriptors required '
                       'to run this process is %(min)s as per the "minfds" '
                       'command-line argument or config file setting. '
                       'The current environment will only allow you '
                       'to open %(hard)s file descriptors.  Either raise '
                       'the number of usable file descriptors in your '
                       'environment (see README.rst) or lower the '
                       'minfds setting in the config file to allow '
                       'the process to start.'),
                'min':self.minfds,
                'resource':resource.RLIMIT_NOFILE,
                'name':'RLIMIT_NOFILE',
                })
        if hasattr(resource, 'RLIMIT_NPROC'):
            limits.append(
                {
                'msg':('The minimum number of available processes required '
                       'to run this program is %(min)s as per the "minprocs" '
                       'command-line argument or config file setting. '
                       'The current environment will only allow you '
                       'to open %(hard)s processes.  Either raise '
                       'the number of usable processes in your '
                       'environment (see README.rst) or lower the '
                       'minprocs setting in the config file to allow '
                       'the program to start.'),
                'min':self.minprocs,
                'resource':resource.RLIMIT_NPROC,
                'name':'RLIMIT_NPROC',
                })

        msgs = []

        for limit in limits:

            lmin = limit['min']
            res = limit['resource']
            msg = limit['msg']
            name = limit['name']

            soft, hard = resource.getrlimit(res)

            if (soft < lmin) and (soft != -1): # -1 means unlimited
                if (hard < lmin) and (hard != -1):
                    # setrlimit should increase the hard limit if we are
                    # root, if not then setrlimit raises and we print usage
                    hard = lmin

                try:
                    resource.setrlimit(res, (lmin, hard))
                    msgs.append('Increased %(name)s limit to %(lmin)s' %
                                locals())
                except (resource.error, ValueError):
                    self.usage(msg % locals())
        return msgs

    def make_logger(self, critical_messages, warn_messages, info_messages):
        # must be called after realize() and after supervisor does setuid()
        format = '%(asctime)s %(levelname)s %(message)s\n'
        self.logger = loggers.getLogger(self.loglevel)
        if self.nodaemon:
            loggers.handle_stdout(self.logger, format)
        loggers.handle_file(
            self.logger,
            self.logfile,
            format,
            rotating=True,
            maxbytes=self.logfile_maxbytes,
            backups=self.logfile_backups,
        )
        for msg in critical_messages:
            self.logger.critical(msg)
        for msg in warn_messages:
            self.logger.warn(msg)
        for msg in info_messages:
            self.logger.info(msg)

    def make_http_servers(self, supervisord):
        from supervisor.http import make_http_servers
        return make_http_servers(self, supervisord)

    def close_fd(self, fd):
        try:
            os.close(fd)
        except OSError:
            pass

    def fork(self):
        return os.fork()

    def dup2(self, frm, to):
        return os.dup2(frm, to)

    def setpgrp(self):
        return os.setpgrp()

    def stat(self, filename):
        return os.stat(filename)

    def write(self, fd, data):
        return os.write(fd, as_bytes(data))

    def execve(self, filename, argv, env):
        return os.execve(filename, argv, env)

    def mktempfile(self, suffix, prefix, dir):
        # set os._urandomfd as a hack around bad file descriptor bug
        # seen in the wild, see
        # http://www.plope.com/software/collector/252
        os._urandomfd = None
        fd, filename = tempfile.mkstemp(suffix, prefix, dir)
        os.close(fd)
        return filename

    def remove(self, path):
        os.remove(path)

    def exists(self, path):
        return os.path.exists(path)

    def _exit(self, code):
        os._exit(code)

    def setumask(self, mask):
        os.umask(mask)

    def get_path(self):
        """Return a list corresponding to $PATH, or a default."""
        path = ["/bin", "/usr/bin", "/usr/local/bin"]
        if "PATH" in os.environ:
            p = os.environ["PATH"]
            if p:
                path = p.split(os.pathsep)
        return path

    def get_pid(self):
        return os.getpid()

    def check_execv_args(self, filename, argv, st):
        if st is None:
            raise NotFound("can't find command %r" % filename)

        elif stat.S_ISDIR(st[stat.ST_MODE]):
            raise NotExecutable("command at %r is a directory" % filename)

        elif not (stat.S_IMODE(st[stat.ST_MODE]) & 73): #0111 in py2, 0o111 in py3
            raise NotExecutable("command at %r is not executable" % filename)

        elif not os.access(filename, os.X_OK):
            raise NoPermission("no permission to run command %r" % filename)

    def reopenlogs(self):
        self.logger.info('supervisord logreopen')
        for handler in self.logger.handlers:
            if hasattr(handler, 'reopen'):
                handler.reopen()

    def readfd(self, fd):
        try:
            data = os.read(fd, 2 << 16) # 128K
<<<<<<< HEAD
        except OSError, why:
=======
        except OSError:
            why = sys.exc_info()[1]
>>>>>>> dd7d2e1a
            if why.args[0] not in (errno.EWOULDBLOCK, errno.EBADF, errno.EINTR):
                raise
            data = ''
        return as_string(data)

    def process_environment(self):
        os.environ.update(self.environment or {})

    def open(self, fn, mode='r'):
        return open(fn, mode)

    def chdir(self, dir):
        os.chdir(dir)

    def make_pipes(self, stderr=True):
        """ Create pipes for parent to child stdin/stdout/stderr
        communications.  Open fd in non-blocking mode so we can read them
        in the mainloop without blocking.  If stderr is False, don't
        create a pipe for stderr. """

        pipes = {'child_stdin':None,
                 'stdin':None,
                 'stdout':None,
                 'child_stdout':None,
                 'stderr':None,
                 'child_stderr':None}
        try:
            stdin, child_stdin = os.pipe()
            pipes['child_stdin'], pipes['stdin'] = stdin, child_stdin
            stdout, child_stdout = os.pipe()
            pipes['stdout'], pipes['child_stdout'] = stdout, child_stdout
            if stderr:
                stderr, child_stderr = os.pipe()
                pipes['stderr'], pipes['child_stderr'] = stderr, child_stderr
            for fd in (pipes['stdout'], pipes['stderr'], pipes['stdin']):
                if fd is not None:
                    fcntl(fd, F_SETFL, fcntl(fd, F_GETFL) | os.O_NDELAY)
            return pipes
        except OSError:
            for fd in pipes.values():
                if fd is not None:
                    self.close_fd(fd)

    def close_parent_pipes(self, pipes):
        for fdname in ('stdin', 'stdout', 'stderr'):
            fd = pipes[fdname]
            if fd is not None:
                self.close_fd(fd)

    def close_child_pipes(self, pipes):
        for fdname in ('child_stdin', 'child_stdout', 'child_stderr'):
            fd = pipes[fdname]
            if fd is not None:
                self.close_fd(fd)

class ClientOptions(Options):
    positional_args_allowed = 1

    interactive = None
    prompt = None
    serverurl = None
    username = None
    password = None
    history_file = None

    def __init__(self):
        Options.__init__(self, require_configfile=False)
        self.configroot = Dummy()
        self.configroot.supervisorctl = Dummy()
        self.configroot.supervisorctl.interactive = None
        self.configroot.supervisorctl.prompt = 'supervisor'
        self.configroot.supervisorctl.serverurl = None
        self.configroot.supervisorctl.username = None
        self.configroot.supervisorctl.password = None
        self.configroot.supervisorctl.history_file = None

        from supervisor.supervisorctl import DefaultControllerPlugin
        default_factory = ('default', DefaultControllerPlugin, {})
        # we always add the default factory. If you want to a supervisorctl
        # without the default plugin, please write your own supervisorctl.
        self.plugin_factories = [default_factory]

        self.add("interactive", "supervisorctl.interactive", "i",
                 "interactive", flag=1, default=0)
        self.add("prompt", "supervisorctl.prompt", default="supervisor")
        self.add("serverurl", "supervisorctl.serverurl", "s:", "serverurl=",
                 url, default="http://localhost:9001")
        self.add("username", "supervisorctl.username", "u:", "username=")
        self.add("password", "supervisorctl.password", "p:", "password=")
        self.add("history", "supervisorctl.history_file", "r:", "history_file=")

    def realize(self, *arg, **kw):
        Options.realize(self, *arg, **kw)
        if not self.args:
            self.interactive = 1

    def read_config(self, fp):
        section = self.configroot.supervisorctl
        need_close = False
        if not hasattr(fp, 'read'):
            self.here = os.path.dirname(normalize_path(fp))
            if not os.path.exists(fp):
                raise ValueError("could not find config file %s" % fp)
            try:
                fp = open(fp, 'r')
                need_close = True
            except (IOError, OSError):
                raise ValueError("could not read config file %s" % fp)
        config = UnhosedConfigParser()
        config.mysection = 'supervisorctl'
        try:
            config.read_file(fp)
        except AttributeError:
            config.readfp(fp)
        if need_close:
            fp.close()
        sections = config.sections()
        if not 'supervisorctl' in sections:
            raise ValueError('.ini file does not include supervisorctl section')
        serverurl = config.getdefault('serverurl', 'http://localhost:9001')
        if serverurl.startswith('unix://'):
            sf = serverurl[7:]
            path = expand(sf, {'here':self.here}, 'serverurl')
            path = normalize_path(path)
            serverurl = 'unix://%s' % path
        section.serverurl = serverurl

        # The defaults used below are really set in __init__ (since
        # section==self.configroot.supervisorctl)
        section.prompt = config.getdefault('prompt', section.prompt)
        section.username = config.getdefault('username', section.username)
        section.password = config.getdefault('password', section.password)
        history_file = config.getdefault('history_file', section.history_file)

        if history_file:
            history_file = normalize_path(history_file)
            section.history_file = history_file
            self.history_file = history_file
        else:
            section.history_file = None
            self.history_file = None

        self.plugin_factories += self.get_plugins(
            config,
            'supervisor.ctl_factory',
            'ctlplugin:'
            )

        return section

    def getServerProxy(self):
        # mostly put here for unit testing
        return xmlrpclib.ServerProxy(
            # dumbass ServerProxy won't allow us to pass in a non-HTTP url,
            # so we fake the url we pass into it and always use the transport's
            # 'serverurl' to figure out what to attach to
            'http://127.0.0.1',
            transport = xmlrpc.SupervisorTransport(self.username,
                                                   self.password,
                                                   self.serverurl)
            )

_marker = []

class UnhosedConfigParser(ConfigParser.RawConfigParser):
    mysection = 'supervisord'
    def read_string(self, s):
        if not PY3 and isinstance(s, str):
            s = unicode(s)
        s = StringIO(s)
        try:
            return self.read_file(s)
        except AttributeError:
            return self.readfp(s)

    def getdefault(self, option, default=_marker):
        try:
            return self.get(self.mysection, option)
        except ConfigParser.NoOptionError:
            if default is _marker:
                raise
            else:
                return default

    def saneget(self, section, option, default=_marker):
        try:
            return self.get(section, option)
        except ConfigParser.NoOptionError:
            if default is _marker:
                raise
            else:
                return default

class Config(object):
    def __ne__(self, other):
        return not self.__eq__(other)

    def __lt__(self, other):
        if self.priority == other.priority:
            return self.name < other.name

        return self.priority < other.priority

    def __le__(self, other):
        if self.priority == other.priority:
            return self.name <= other.name

        return self.priority <= other.priority

    def __gt__(self, other):
        if self.priority == other.priority:
            return self.name > other.name

        return self.priority > other.priority

    def __ge__(self, other):
        if self.priority == other.priority:
            return self.name >= other.name

        return self.priority >= other.priority

    def __repr__(self):
        return '<%s instance at %s named %s>' % (self.__class__, id(self),
                                                 self.name)

class ProcessConfig(Config):
    req_param_names = [
        'name', 'uid', 'command', 'directory', 'umask', 'priority',
        'autostart', 'autorestart', 'startsecs', 'startretries',
        'stdout_logfile', 'stdout_capture_maxbytes',
        'stdout_events_enabled', 'stdout_syslog',
        'stdout_logfile_backups', 'stdout_logfile_maxbytes',
        'stderr_logfile', 'stderr_capture_maxbytes',
        'stderr_logfile_backups', 'stderr_logfile_maxbytes',
        'stderr_events_enabled', 'stderr_syslog',
        'stopsignal', 'stopwaitsecs', 'stopasgroup', 'killasgroup',
        'exitcodes', 'redirect_stderr' ]
    optional_param_names = [ 'environment', 'serverurl' ]

    def __init__(self, options, **params):
        self.options = options
        for name in self.req_param_names:
            setattr(self, name, params[name])
        for name in self.optional_param_names:
            setattr(self, name, params.get(name, None))

    def __eq__(self, other):
        if not isinstance(other, ProcessConfig):
            return False

        for name in self.req_param_names + self.optional_param_names:
            if Automatic in [getattr(self, name), getattr(other, name)] :
                continue
            if getattr(self, name) != getattr(other, name):
                return False

        return True

    def create_autochildlogs(self):
        # temporary logfiles which are erased at start time
        get_autoname = self.options.get_autochildlog_name
        sid = self.options.identifier
        name = self.name
        if self.stdout_logfile is Automatic:
            self.stdout_logfile = get_autoname(name, sid, 'stdout')
        if self.stderr_logfile is Automatic:
            self.stderr_logfile = get_autoname(name, sid, 'stderr')

    def make_process(self, group=None):
        from supervisor.process import Subprocess
        process = Subprocess(self)
        process.group = group
        return process

    def make_dispatchers(self, proc):
        use_stderr = not self.redirect_stderr
        p = self.options.make_pipes(use_stderr)
        stdout_fd,stderr_fd,stdin_fd = p['stdout'],p['stderr'],p['stdin']
        dispatchers = {}
        from supervisor.dispatchers import POutputDispatcher
        from supervisor.dispatchers import PInputDispatcher
        from supervisor import events
        if stdout_fd is not None:
            etype = events.ProcessCommunicationStdoutEvent
            dispatchers[stdout_fd] = POutputDispatcher(proc, etype, stdout_fd)
        if stderr_fd is not None:
            etype = events.ProcessCommunicationStderrEvent
            dispatchers[stderr_fd] = POutputDispatcher(proc,etype, stderr_fd)
        if stdin_fd is not None:
            dispatchers[stdin_fd] = PInputDispatcher(proc, 'stdin', stdin_fd)
        return dispatchers, p

class EventListenerConfig(ProcessConfig):
    def make_dispatchers(self, proc):
        use_stderr = not self.redirect_stderr
        p = self.options.make_pipes(use_stderr)
        stdout_fd,stderr_fd,stdin_fd = p['stdout'],p['stderr'],p['stdin']
        dispatchers = {}
        from supervisor.dispatchers import PEventListenerDispatcher
        from supervisor.dispatchers import PInputDispatcher
        from supervisor.dispatchers import POutputDispatcher
        from supervisor import events
        if stdout_fd is not None:
            dispatchers[stdout_fd] = PEventListenerDispatcher(proc, 'stdout',
                                                              stdout_fd)
        if stderr_fd is not None:
            etype = events.ProcessCommunicationStderrEvent
            dispatchers[stderr_fd] = POutputDispatcher(proc, etype, stderr_fd)
        if stdin_fd is not None:
            dispatchers[stdin_fd] = PInputDispatcher(proc, 'stdin', stdin_fd)
        return dispatchers, p

class FastCGIProcessConfig(ProcessConfig):

    def make_process(self, group=None):
        if group is None:
            raise NotImplementedError('FastCGI programs require a group')
        from supervisor.process import FastCGISubprocess
        process = FastCGISubprocess(self)
        process.group = group
        return process

    def make_dispatchers(self, proc):
        dispatchers, p = ProcessConfig.make_dispatchers(self, proc)
        #FastCGI child processes expect the FastCGI socket set to
        #file descriptor 0, so supervisord cannot use stdin
        #to communicate with the child process
        stdin_fd = p['stdin']
        if stdin_fd is not None:
            dispatchers[stdin_fd].close()
        return dispatchers, p

class ProcessGroupConfig(Config):
    def __init__(self, options, name, priority, process_configs):
        self.options = options
        self.name = name
        self.priority = priority
        self.process_configs = process_configs

    def __eq__(self, other):
        if not isinstance(other, ProcessGroupConfig):
            return False

        if self.name != other.name:
            return False
        if self.priority != other.priority:
            return False
        if self.process_configs != other.process_configs:
            return False

        return True

    def after_setuid(self):
        for config in self.process_configs:
            config.create_autochildlogs()

    def make_group(self):
        from supervisor.process import ProcessGroup
        return ProcessGroup(self)

class EventListenerPoolConfig(Config):
    def __init__(self, options, name, priority, process_configs, buffer_size,
                 pool_events, result_handler):
        self.options = options
        self.name = name
        self.priority = priority
        self.process_configs = process_configs
        self.buffer_size = buffer_size
        self.pool_events = pool_events
        self.result_handler = result_handler

    def __eq__(self, other):
        if not isinstance(other, EventListenerPoolConfig):
            return False

        if (self.name == other.name) and (self.priority == other.priority):
            return True

        return False

    def after_setuid(self):
        for config in self.process_configs:
            config.create_autochildlogs()

    def make_group(self):
        from supervisor.process import EventListenerPool
        return EventListenerPool(self)

class FastCGIGroupConfig(ProcessGroupConfig):
    def __init__(self, options, name, priority, process_configs,
                 socket_config):
        ProcessGroupConfig.__init__(self, options, name, priority, process_configs)
        self.socket_config = socket_config

    def __eq__(self, other):
        if not isinstance(other, FastCGIGroupConfig):
            return False

        if self.socket_config != other.socket_config:
            return False

        return ProcessGroupConfig.__eq__(self, other)

    def make_group(self):
        from supervisor.process import FastCGIProcessGroup
        return FastCGIProcessGroup(self)

def readFile(filename, offset, length):
    """ Read length bytes from the file named by filename starting at
    offset """

    absoffset = abs(offset)
    abslength = abs(length)

    f = None
    try:
        f = open(filename, 'rb')
        if absoffset != offset:
            # negative offset returns offset bytes from tail of the file
            if length:
                raise ValueError('BAD_ARGUMENTS')
            f.seek(0, 2)
            sz = f.tell()
            pos = int(sz - absoffset)
            if pos < 0:
                pos = 0
            f.seek(pos)
            data = f.read(absoffset)
        else:
            if abslength != length:
                raise ValueError('BAD_ARGUMENTS')
            if length == 0:
                f.seek(offset)
                data = f.read()
            else:
                f.seek(offset)
                data = f.read(length)
    except (OSError, IOError):
        raise ValueError('FAILED')

    finally:
        if f:
            f.close()
    return data

def tailFile(filename, offset, length):
    """
    Read length bytes from the file named by filename starting at
    offset, automatically increasing offset and setting overflow
    flag if log size has grown beyond (offset + length).  If length
    bytes are not available, as many bytes as are available are returned.
    """

    overflow = False
    f = None
    try:
        f = open(filename, 'rb')
        f.seek(0, 2)
        sz = f.tell()

        if sz > (offset + length):
            overflow = True
            offset   = sz - 1

        if (offset + length) > sz:
            if offset > (sz - 1):
                length = 0
            offset = sz - length

        if offset < 0: offset = 0
        if length < 0: length = 0

        if length == 0:
            data = ''
        else:
            f.seek(offset)
            data = f.read(length)

        offset = sz
        return [as_string(data), offset, overflow]

    except (OSError, IOError):
        return ['', offset, False]
    finally:
        if f:
            f.close()

# Helpers for dealing with signals and exit status

def decode_wait_status(sts):
    """Decode the status returned by wait() or waitpid().

    Return a tuple (exitstatus, message) where exitstatus is the exit
    status, or -1 if the process was killed by a signal; and message
    is a message telling what happened.  It is the caller's
    responsibility to display the message.
    """
    if os.WIFEXITED(sts):
        es = os.WEXITSTATUS(sts) & 0xffff
        msg = "exit status %s" % es
        return es, msg
    elif os.WIFSIGNALED(sts):
        sig = os.WTERMSIG(sts)
        msg = "terminated by %s" % signame(sig)
        if hasattr(os, "WCOREDUMP"):
            iscore = os.WCOREDUMP(sts)
        else:
            iscore = sts & 0x80
        if iscore:
            msg += " (core dumped)"
        return -1, msg
    else:
        msg = "unknown termination cause 0x%04x" % sts
        return -1, msg

_signames = None

def signame(sig):
    """Return a symbolic name for a signal.

    Return "signal NNN" if there is no corresponding SIG name in the
    signal module.
    """

    if _signames is None:
        _init_signames()
    return _signames.get(sig) or "signal %d" % sig

def _init_signames():
    global _signames
    d = {}
    for k, v in signal.__dict__.items():
        k_startswith = getattr(k, "startswith", None)
        if k_startswith is None:
            continue
        if k_startswith("SIG") and not k_startswith("SIG_"):
            d[v] = k
    _signames = d

class SignalReceiver:
    def __init__(self):
        self._signals_recvd = []

    def receive(self, sig, frame):
        if sig not in self._signals_recvd:
            self._signals_recvd.append(sig)

    def get_signal(self):
        if self._signals_recvd:
            sig = self._signals_recvd.pop(0)
        else:
            sig = None
        return sig

# miscellaneous utility functions

def expand(s, expansions, name):
    try:
        return s % expansions
    except KeyError:
        raise ValueError(
            'Format string %r for %r contains names which cannot be '
            'expanded' % (s, name))
    except:
        raise ValueError(
            'Format string %r for %r is badly formatted' % (s, name)
            )

_environ_expansions = None

def environ_expansions():
    """Return dict of environment variables, suitable for use in string
    expansions.

    Every environment variable is prefixed by 'ENV_'.
    """
    global _environ_expansions

    if _environ_expansions:
        return _environ_expansions

    _environ_expansions = {}
    for key, value in os.environ.items():
        _environ_expansions['ENV_%s' % key] = value

    return _environ_expansions

def make_namespec(group_name, process_name):
    # we want to refer to the process by its "short name" (a process named
    # process1 in the group process1 has a name "process1").  This is for
    # backwards compatibility
    if group_name == process_name:
        name = process_name
    else:
        name = '%s:%s' % (group_name, process_name)
    return name

def split_namespec(namespec):
    names = namespec.split(':', 1)
    if len(names) == 2:
        # group and and process name differ
        group_name, process_name = names
        if not process_name or process_name == '*':
            process_name = None
    else:
        # group name is same as process name
        group_name, process_name = namespec, namespec
    return group_name, process_name

# exceptions

class ProcessException(Exception):
    """ Specialized exceptions used when attempting to start a process """

class BadCommand(ProcessException):
    """ Indicates the command could not be parsed properly. """

class NotExecutable(ProcessException):
    """ Indicates that the filespec cannot be executed because its path
    resolves to a file which is not executable, or which is a directory. """

class NotFound(ProcessException):
    """ Indicates that the filespec cannot be executed because it could not
    be found """

class NoPermission(ProcessException):
    """ Indicates that the file cannot be executed because the supervisor
    process does not possess the appropriate UNIX filesystem permission
    to execute the file. """
<|MERGE_RESOLUTION|>--- conflicted
+++ resolved
@@ -138,11 +138,7 @@
         help = self.doc + "\n"
         if help.find("%s") > 0:
             help = help.replace("%s", self.progname)
-<<<<<<< HEAD
-        self.stdout.write(help)
-=======
         print_function(help, end='')
->>>>>>> dd7d2e1a
         self.exit(0)
 
     def usage(self, msg):
@@ -206,11 +202,7 @@
             if rest not in ("", ":"):
                 raise ValueError("short option should be 'x' or 'x:'")
             key = "-" + key
-<<<<<<< HEAD
-            if self.options_map.has_key(key):
-=======
             if key in self.options_map:
->>>>>>> dd7d2e1a
                 raise ValueError("duplicate short option key '%s'" % key)
             self.options_map[key] = (name, handler)
             self.short_options.append(short)
@@ -222,11 +214,7 @@
             if key[-1] == "=":
                 key = key[:-1]
             key = "--" + key
-<<<<<<< HEAD
-            if self.options_map.has_key(key):
-=======
             if key in self.options_map:
->>>>>>> dd7d2e1a
                 raise ValueError("duplicate long option key '%s'" % key)
             self.options_map[key] = (name, handler)
             self.long_options.append(long)
@@ -335,7 +323,6 @@
 
         self.process_config()
 
-<<<<<<< HEAD
     def process_config(self, do_usage=True):
         """Process configuration data structure.
 
@@ -343,26 +330,6 @@
         """
         if self.configfile:
             self.process_config_file(do_usage)
-=======
-    def read_config(self, fp):
-        pass
-
-    def process_config_file(self, do_usage=True):
-        """Process config file."""
-        if not hasattr(self.configfile, 'read'):
-            self.here = os.path.abspath(os.path.dirname(self.configfile))
-            set_here(self.here)
-        try:
-            self.read_config(self.configfile)
-        except ValueError:
-            msg = sys.exc_info()[1]
-            if do_usage:
-                # if this is not called from an RPC method, run usage and exit.
-                self.usage(str(msg))
-            else:
-                # if this is called from an RPC method, raise an error
-                raise ValueError(msg)
->>>>>>> dd7d2e1a
 
         # Copy config options to attributes of self.  This only fills
         # in options that aren't already set from the command line.
@@ -394,7 +361,8 @@
             set_here(self.here)
         try:
             self.read_config(self.configfile)
-        except ValueError, msg:
+        except ValueError:
+            msg = sys.exc_info()[1]
             if do_usage:
                 # if this is not called from an RPC method, run usage and exit.
                 self.usage(str(msg))
@@ -506,7 +474,8 @@
         if self.user is not None:
             try:
                 uid = name_to_uid(self.user)
-            except ValueError, msg:
+            except ValueError:
+                msg = sys.exc_info()[1]
                 self.usage(msg) # invalid user
             self.uid = uid
             self.gid = gid_for_uid(uid)
@@ -578,16 +547,11 @@
                 fp = open(fp, 'r')
                 need_close = True
             except (IOError, OSError):
-<<<<<<< HEAD
                 raise ValueError("could not read config file %s" % fp)
-        parser = UnhosedConfigParser()
-=======
-                raise ValueError("could not find config file %s" % fp)
         kwargs = {}
         if PY3:
             kwargs['inline_comment_prefixes'] = (';','#')
         parser = UnhosedConfigParser(**kwargs)
->>>>>>> dd7d2e1a
         try:
             try:
                 parser.read_file(fp)
@@ -1176,12 +1140,8 @@
     def openhttpservers(self, supervisord):
         try:
             self.httpservers = self.make_http_servers(supervisord)
-<<<<<<< HEAD
-        except socket.error, why:
-=======
         except socket.error:
             why = sys.exc_info()[1]
->>>>>>> dd7d2e1a
             if why.args[0] == errno.EADDRINUSE:
                 self.usage('Another program is already listening on '
                            'a port that one of our HTTP servers is '
@@ -1196,12 +1156,8 @@
                     self.usage('%s errno.%s (%d)' %
                                (help, errorname, why.args[0]))
             self.unlink_socketfiles = False
-<<<<<<< HEAD
-        except ValueError, why:
-=======
         except ValueError:
             why = sys.exc_info()[1]
->>>>>>> dd7d2e1a
             self.usage(why.args[0])
 
     def get_autochildlog_name(self, name, identifier, channel):
@@ -1319,12 +1275,8 @@
         # we're sitting in the waitpid call.
         try:
             pid, sts = os.waitpid(-1, os.WNOHANG)
-<<<<<<< HEAD
-        except OSError, why:
-=======
         except OSError:
             why = sys.exc_info()[1]
->>>>>>> dd7d2e1a
             err = why.args[0]
             if err not in (errno.ECHILD, errno.EINTR):
                 self.logger.critical(
@@ -1498,12 +1450,8 @@
     def readfd(self, fd):
         try:
             data = os.read(fd, 2 << 16) # 128K
-<<<<<<< HEAD
-        except OSError, why:
-=======
         except OSError:
             why = sys.exc_info()[1]
->>>>>>> dd7d2e1a
             if why.args[0] not in (errno.EWOULDBLOCK, errno.EBADF, errno.EINTR):
                 raise
             data = ''
