import os
import re
import time
import traceback
import urllib
import datetime

from supervisor.py3compat import *
if PY3:
    from io import StringIO
    import urllib.parse as urllib
    from urllib.parse import parse_qs, parse_qsl
else:
    #noinspection PyUnresolvedReferences
    from StringIO import StringIO
    import urllib
    from cgi import parse_qs, parse_qsl

from supervisor.medusa import producers
from supervisor.medusa.http_server import http_date
from supervisor.medusa.http_server import get_header
from supervisor.medusa.xmlrpc_handler import collector

import supervisor.meld3 as meld3

from supervisor.process import ProcessStates
from supervisor.http import NOT_DONE_YET

from supervisor.options import VERSION
from supervisor.options import make_namespec
from supervisor.options import split_namespec

from supervisor.xmlrpc import SystemNamespaceRPCInterface
from supervisor.xmlrpc import RootRPCInterface
from supervisor.xmlrpc import Faults
from supervisor.xmlrpc import RPCError

from supervisor.rpcinterface import SupervisorNamespaceRPCInterface

class DeferredWebProducer:
    """ A medusa producer that implements a deferred callback; requires
    a subclass of asynchat.async_chat that handles NOT_DONE_YET sentinel """
    CONNECTION = re.compile ('Connection: (.*)', re.IGNORECASE)

    def __init__(self, request, callback):
        self.callback = callback
        self.request = request
        self.finished = False
        self.delay = float(callback.delay)

    def more(self):
        if self.finished:
            return ''
        try:
            response = self.callback()
            if response is NOT_DONE_YET:
                return NOT_DONE_YET

            self.finished = True
            return self.sendresponse(response)

        except:
            io = StringIO()
            traceback.print_exc(file=io)
            # this should go to the main supervisor log file
            self.request.channel.server.logger.log('Web interface error',
                                                  io.getvalue())
            self.finished = True
            self.request.error(500)

    def sendresponse(self, response):

        headers = response.get('headers', {})
        for header in headers:
            self.request[header] = headers[header]

        if 'Content-Type' not in self.request:
            self.request['Content-Type'] = 'text/plain'

        if headers.get('Location'):
            self.request['Content-Length'] = 0
            self.request.error(301)
            return

        body = response.get('body', '')
        self.request['Content-Length'] = len(body)

        self.request.push(body)

        connection = get_header(self.CONNECTION, self.request.header)

        close_it = 0
        wrap_in_chunking = 0

        if self.request.version == '1.0':
            if connection == 'keep-alive':
                if not self.request.has_key('Content-Length'):
                    close_it = 1
                else:
                    self.request['Connection'] = 'Keep-Alive'
            else:
                close_it = 1
        elif self.request.version == '1.1':
            if connection == 'close':
                close_it = 1
            elif 'Content-Length' not in self.request:
                if 'Transfer-Encoding' in self.request:
                    if not self.request['Transfer-Encoding'] == 'chunked':
                        close_it = 1
                elif self.request.use_chunked:
                    self.request['Transfer-Encoding'] = 'chunked'
                    wrap_in_chunking = 1
                else:
                    close_it = 1
        elif self.request.version is None:
            close_it = 1

        outgoing_header = producers.simple_producer (
            self.request.build_reply_header())

        if close_it:
            self.request['Connection'] = 'close'

        if wrap_in_chunking:
            outgoing_producer = producers.chunked_producer (
                    producers.composite_producer (self.request.outgoing)
                    )
            # prepend the header
            outgoing_producer = producers.composite_producer(
                [outgoing_header, outgoing_producer]
                )
        else:
            # prepend the header
            self.request.outgoing.insert(0, outgoing_header)
            outgoing_producer = producers.composite_producer (
                self.request.outgoing)

        # apply a few final transformations to the output
        self.request.channel.push_with_producer (
                # globbing gives us large packets
                producers.globbing_producer (
                        # hooking lets us log the number of bytes sent
                        producers.hooked_producer (
                                outgoing_producer,
                                self.request.log
                                )
                        )
                )

        self.request.channel.current_request = None

        if close_it:
            self.request.channel.close_when_done()

class ViewContext:
    def __init__(self, **kw):
        self.__dict__.update(kw)

class MeldView:

    content_type = 'text/html'
    delay = .5

    def __init__(self, context):
        self.context = context
        template = self.context.template
        if not os.path.isabs(template):
            here = os.path.abspath(os.path.dirname(__file__))
            template = os.path.join(here, template)
        self.root = meld3.parse_xml(template)
        self.callback = None

    def __call__(self):
        body = self.render()
        if body is NOT_DONE_YET:
            return NOT_DONE_YET

        response = self.context.response
        headers = response['headers']
        headers['Content-Type'] = self.content_type
        headers['Pragma'] = 'no-cache'
        headers['Cache-Control'] = 'no-cache'
        headers['Expires'] = http_date.build_http_date(0)
        response['body'] = body
        return response

    def render(self):
        pass

    def clone(self):
        return self.root.clone()

class TailView(MeldView):
    def render(self):
        supervisord = self.context.supervisord
        form = self.context.form

        if not 'processname' in form:
            tail = 'No process name found'
            processname = None
        else:
            processname = form['processname']
            offset = 0
            limit = form.get('limit', '1024')
            limit = min(-1024, int(limit)*-1 if limit.isdigit() else -1024)
            if not processname:
                tail = 'No process name found'
            else:
                rpcinterface = SupervisorNamespaceRPCInterface(supervisord)
                try:
<<<<<<< HEAD
                    tail = rpcinterface.readProcessLog(processname, limit, offset)
                except RPCError, e:
=======
                    tail = rpcinterface.readProcessLog(processname, -1024, 0)
                except RPCError:
                    e = sys.exc_info()[1]
>>>>>>> dd7d2e1a
                    if e.code == Faults.NO_FILE:
                        tail = 'No file for %s' % processname
                    else:
                        raise

        root = self.clone()

        title = root.findmeld('title')
        title.content('Supervisor tail of process %s' % processname)
        tailbody = root.findmeld('tailbody')
        tailbody.content(tail)

        refresh_anchor = root.findmeld('refresh_anchor')
        if processname is not None:
<<<<<<< HEAD
            refresh_anchor.attributes(
                href='tail.html?processname=%s&limit=%s' % (
                    urllib.quote(processname), urllib.quote(str(abs(limit)))
                    )
            )
=======
            #noinspection PyUnresolvedReferences
            refresh_anchor.attributes(href='tail.html?processname=%s' %
                                      urllib.quote(processname))
>>>>>>> dd7d2e1a
        else:
            refresh_anchor.deparent()

        return root.write_xhtmlstring()

class StatusView(MeldView):
    def actions_for_process(self, process):
        state = process.get_state()
        #noinspection PyUnresolvedReferences
        processname = urllib.quote(make_namespec(process.group.config.name,
                                                 process.config.name))
        start = {
        'name':'Start',
        'href':'index.html?processname=%s&amp;action=start' % processname,
        'target':None,
        }
        restart = {
        'name':'Restart',
        'href':'index.html?processname=%s&amp;action=restart' % processname,
        'target':None,
        }
        stop = {
        'name':'Stop',
        'href':'index.html?processname=%s&amp;action=stop' % processname,
        'target':None,
        }
        clearlog = {
        'name':'Clear Log',
        'href':'index.html?processname=%s&amp;action=clearlog' % processname,
        'target':None,
        }
        tailf = {
        'name':'Tail -f',
        'href':'logtail/%s' % processname,
        'target':'_blank'
        }
        if state == ProcessStates.RUNNING:
            actions = [restart, stop, clearlog, tailf]
        elif state in (ProcessStates.STOPPED, ProcessStates.EXITED,
                       ProcessStates.FATAL):
            actions = [start, None, clearlog, tailf]
        else:
            actions = [None, None, clearlog, tailf]
        return actions

    def css_class_for_state(self, state):
        if state == ProcessStates.RUNNING:
            return 'statusrunning'
        elif state in (ProcessStates.FATAL, ProcessStates.BACKOFF):
            return 'statuserror'
        else:
            return 'statusnominal'

    def make_callback(self, namespec, action):
        supervisord = self.context.supervisord

        # the rpc interface code is already written to deal properly in a
        # deferred world, so just use it
        main =   ('supervisor', SupervisorNamespaceRPCInterface(supervisord))
        system = ('system', SystemNamespaceRPCInterface([main]))

        rpcinterface = RootRPCInterface([main, system])

        if action:

            if action == 'refresh':
                def donothing():
                    message = 'Page refreshed at %s' % time.ctime()
                    return message
                donothing.delay = 0.05
                return donothing

            elif action == 'stopall':
                callback = rpcinterface.supervisor.stopAllProcesses()
                def stopall():
                    if callback() is NOT_DONE_YET:
                        return NOT_DONE_YET
                    else:
                        return 'All stopped at %s' % time.ctime()
                stopall.delay = 0.05
                return stopall

            elif action == 'restartall':
                callback = rpcinterface.system.multicall(
                    [ {'methodName':'supervisor.stopAllProcesses'},
                      {'methodName':'supervisor.startAllProcesses'} ] )
                def restartall():
                    result = callback()
                    if result is NOT_DONE_YET:
                        return NOT_DONE_YET
                    return 'All restarted at %s' % time.ctime()
                restartall.delay = 0.05
                return restartall

            elif namespec:
                def wrong():
                    return 'No such process named %s' % namespec
                wrong.delay = 0.05
                group_name, process_name = split_namespec(namespec)
                group = supervisord.process_groups.get(group_name)
                if group is None:
                    return wrong
                process = group.processes.get(process_name)
                if process is None:
                    return wrong

                elif action == 'stop':
                    callback = rpcinterface.supervisor.stopProcess(namespec)
                    def stopprocess():
                        result = callback()
                        if result is NOT_DONE_YET:
                            return NOT_DONE_YET
                        return 'Process %s stopped' % namespec
                    stopprocess.delay = 0.05
                    return stopprocess

                elif action == 'restart':
                    callback = rpcinterface.system.multicall(
                        [ {'methodName':'supervisor.stopProcess',
                           'params': [namespec]},
                          {'methodName':'supervisor.startProcess',
                           'params': [namespec]},
                          ]
                        )
                    def restartprocess():
                        result = callback()
                        if result is NOT_DONE_YET:
                            return NOT_DONE_YET
                        return 'Process %s restarted' % namespec
                    restartprocess.delay = 0.05
                    return restartprocess

                elif action == 'start':
                    try:
                        callback = rpcinterface.supervisor.startProcess(
                            namespec)
                    except RPCError:
                        e = sys.exc_info()[1]
                        if e.code == Faults.SPAWN_ERROR:
                            def spawnerr():
                                return 'Process %s spawn error' % namespec
                            spawnerr.delay = 0.05
                            return spawnerr
                    def startprocess():
                        if callback() is NOT_DONE_YET:
                            return NOT_DONE_YET
                        return 'Process %s started' % namespec
                    startprocess.delay = 0.05
                    return startprocess

                elif action == 'clearlog':
                    callback = rpcinterface.supervisor.clearProcessLog(
                        namespec)
                    def clearlog():
                        return 'Log for %s cleared' % namespec
                    clearlog.delay = 0.05
                    return clearlog

        raise ValueError(action)

    def render(self):
        form = self.context.form
        response = self.context.response
        processname = form.get('processname')
        action = form.get('action')
        message = form.get('message')

        if action:
            if not self.callback:
                self.callback = self.make_callback(processname, action)
                return NOT_DONE_YET

            else:
                message =  self.callback()
                if message is NOT_DONE_YET:
                    return NOT_DONE_YET
                if message is not None:
                    server_url = form['SERVER_URL']
                    #noinspection PyUnresolvedReferences
                    location = server_url + '?message=%s' % urllib.quote(
                        message)
                    response['headers']['Location'] = location

        supervisord = self.context.supervisord
        rpcinterface = RootRPCInterface(
            [('supervisor',
              SupervisorNamespaceRPCInterface(supervisord))]
            )

        processnames = []
        for group in supervisord.process_groups.values():
            for gprocname in group.processes.keys():
                processnames.append((group.config.name, gprocname))

        processnames.sort()

        data = []
        for groupname, processname in processnames:
            actions = self.actions_for_process(
                supervisord.process_groups[groupname].processes[processname])
            sent_name = make_namespec(groupname, processname)
            info = rpcinterface.supervisor.getProcessInfo(sent_name)
            data.append({
                'status':info['statename'],
                'name':processname,
                'group':groupname,
                'actions':actions,
                'state':info['state'],
                'description':info['description'],
                })

        root = self.clone()

        if message is not None:
            statusarea = root.findmeld('statusmessage')
            statusarea.attrib['class'] = 'status_msg'
            statusarea.content(message)

        if data:
            iterator = root.findmeld('tr').repeat(data)
            shaded_tr = False

            for tr_element, item in iterator:
                status_text = tr_element.findmeld('status_text')
                status_text.content(item['status'].lower())
                status_text.attrib['class'] = self.css_class_for_state(
                    item['state'])

                info_text = tr_element.findmeld('info_text')
                info_text.content(item['description'])

                anchor = tr_element.findmeld('name_anchor')
                processname = make_namespec(item['group'], item['name'])
                anchor.attributes(href='tail.html?processname=%s' %
                                  urllib.quote(processname))
                anchor.content(processname)

                actions = item['actions']
                actionitem_td = tr_element.findmeld('actionitem_td')

                for li_element, actionitem in actionitem_td.repeat(actions):
                    anchor = li_element.findmeld('actionitem_anchor')
                    if actionitem is None:
                        anchor.attrib['class'] = 'hidden'
                    else:
                        anchor.attributes(href=actionitem['href'],
                                          name=actionitem['name'])
                        anchor.content(actionitem['name'])
                        if actionitem['target']:
                            anchor.attributes(target=actionitem['target'])
                if shaded_tr:
                    tr_element.attrib['class'] = 'shade'
                shaded_tr = not shaded_tr
        else:
            table = root.findmeld('statustable')
            table.replace('No programs to manage')

        root.findmeld('supervisor_version').content(VERSION)
        copyright_year = str(datetime.date.today().year)
        root.findmeld('copyright_date').content(copyright_year)

        return root.write_xhtmlstring()

class OKView:
    delay = 0
    def __init__(self, context):
        self.context = context

    def __call__(self):
        return {'body':'OK'}

VIEWS = {
    'index.html': {
          'template':'ui/status.html',
          'view':StatusView
          },
    'tail.html': {
           'template':'ui/tail.html',
           'view':TailView,
           },
    'ok.html': {
           'template':None,
           'view':OKView,
           },
    }


class supervisor_ui_handler:
    IDENT = 'Supervisor Web UI HTTP Request Handler'

    def __init__(self, supervisord):
        self.supervisord = supervisord

    def match(self, request):
        if request.command not in ('POST', 'GET'):
            return False

        path, params, query, fragment = request.split_uri()

        while path.startswith('/'):
            path = path[1:]

        if not path:
            path = 'index.html'

        for viewname in VIEWS.keys():
            if viewname == path:
                return True

    def handle_request(self, request):
        if request.command == 'POST':
            request.collector = collector(self, request)
        else:
            self.continue_request('', request)

    def continue_request (self, data, request):
        form = {}
        cgi_env = request.cgi_environment()
        form.update(cgi_env)
        if 'QUERY_STRING' not in form:
            form['QUERY_STRING'] = ''

        query = form['QUERY_STRING']

        # we only handle x-www-form-urlencoded values from POSTs
        form_urlencoded = parse_qsl(data)
        query_data = parse_qs(query)

        for k, v in query_data.items():
            # ignore dupes
            form[k] = v[0]

        for k, v in form_urlencoded:
            # ignore dupes
            form[k] = v

        form['SERVER_URL'] = request.get_server_url()

        path = form['PATH_INFO']
        # strip off all leading slashes
        while path and path[0] == '/':
            path = path[1:]
        if not path:
            path = 'index.html'

        viewinfo = VIEWS.get(path)
        if viewinfo is None:
            # this should never happen if our match method works
            return

        response = {'headers': {}}

        viewclass = viewinfo['view']
        viewtemplate = viewinfo['template']
        context = ViewContext(template=viewtemplate,
                              request = request,
                              form = form,
                              response = response,
                              supervisord=self.supervisord)
        view = viewclass(context)
        pushproducer = request.channel.push_with_producer
        pushproducer(DeferredWebProducer(request, view))
<|MERGE_RESOLUTION|>--- conflicted
+++ resolved
@@ -208,14 +208,10 @@
             else:
                 rpcinterface = SupervisorNamespaceRPCInterface(supervisord)
                 try:
-<<<<<<< HEAD
                     tail = rpcinterface.readProcessLog(processname, limit, offset)
-                except RPCError, e:
-=======
                     tail = rpcinterface.readProcessLog(processname, -1024, 0)
                 except RPCError:
                     e = sys.exc_info()[1]
->>>>>>> dd7d2e1a
                     if e.code == Faults.NO_FILE:
                         tail = 'No file for %s' % processname
                     else:
@@ -230,17 +226,12 @@
 
         refresh_anchor = root.findmeld('refresh_anchor')
         if processname is not None:
-<<<<<<< HEAD
+            #noinspection PyUnresolvedReferences
             refresh_anchor.attributes(
                 href='tail.html?processname=%s&limit=%s' % (
                     urllib.quote(processname), urllib.quote(str(abs(limit)))
                     )
             )
-=======
-            #noinspection PyUnresolvedReferences
-            refresh_anchor.attributes(href='tail.html?processname=%s' %
-                                      urllib.quote(processname))
->>>>>>> dd7d2e1a
         else:
             refresh_anchor.deparent()
 
