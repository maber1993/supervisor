# this code based on Daniel Krech's RDFLib HTTP client code (see rdflib.net)

import sys
<<<<<<< HEAD
import socket
import base64
from urlparse import urlparse

=======
import supervisor.medusa.text_socket as socket
from supervisor.py3compat import *
if PY3:
    from urllib.parse import urlparse
    from base64 import encodebytes as encodestring
else:
    #noinspection PyUnresolvedReferences
    from urlparse import urlparse
    #noinspection PyDeprecation
    from base64 import encodestring

from supervisor.medusa import asyncore_25 as asyncore
>>>>>>> dd7d2e1a
from supervisor.medusa import asynchat_25 as asynchat

CR="\x0d"
LF="\x0a"
CRLF=CR+LF

class Listener(object):

    def status(self, url, status):
        pass

    def error(self, url, error):
<<<<<<< HEAD
        print url, error

=======
        print_function(url, error)
    
>>>>>>> dd7d2e1a
    def response_header(self, url, name, value):
        pass

    def done(self, url):
        pass

    #noinspection PyUnusedLocal
    def feed(self, url, data):
        sys.stdout.write(data)
        sys.stdout.flush()

    def close(self, url):
        pass

class HTTPHandler(asynchat.async_chat):
    def __init__(self, listener, username='', password=None):
        asynchat.async_chat.__init__(self)
        self.listener = listener
        self.user_agent = 'Supervisor HTTP Client'
        self.buffer = ''
        self.set_terminator(CRLF)
        self.connected = 0
        self.part = self.status_line
        self.chunk_size = 0
        self.chunk_read = 0
        self.length_read = 0
        self.length = 0
        self.encoding = None
        self.username = username
        self.password = password
        self.url = None
        self.error_handled = False

    def get(self, serverurl, path=''):
        if self.url is not None:
            raise AssertionError('Already doing a get')
        self.url = serverurl + path
        scheme, host, path_ignored, params, query, fragment = urlparse(self.url)
        if not scheme in ("http", "unix"):
            raise NotImplementedError
        self.host = host
        if ":" in host:
            hostname, port = host.split(":", 1)
            port = int(port)
        else:
            hostname = host
            port = 80

        self.path = path
        self.port = port

        if scheme == "http":
            ip = hostname
            self.create_socket(socket.AF_INET, socket.SOCK_STREAM)
            self.connect((ip, self.port))
        elif scheme == "unix":
            socketname = serverurl[7:]
            self.create_socket(socket.AF_UNIX, socket.SOCK_STREAM)
            self.connect(socketname)

    def close (self):
        self.listener.close(self.url)
        self.connected = 0
        self.del_channel()
        self.socket.close()
        self.url = "CLOSED"

    def header(self, name, value):
        self.push('%s: %s' % (name, value))
        self.push(CRLF)

    def handle_error (self):
        if self.error_handled:
            return
        if 1 or self.connected:
            t,v,tb = sys.exc_info()
            msg = 'Cannot connect, error: %s (%s)' % (t, v)
            self.listener.error(self.url, msg)
            self.part = self.ignore
            self.close()
            self.error_handled = True
            del t
            del v
            del tb

    def handle_connect(self):
        self.connected = 1
        method = "GET"
        version = "HTTP/1.1"
        self.push("%s %s %s" % (method, self.path, version))
        self.push(CRLF)
        self.header("Host", self.host)

        self.header('Accept-Encoding', 'chunked')
        self.header('Accept', '*/*')
        self.header('User-agent', self.user_agent)
        if self.password:
<<<<<<< HEAD
            unencoded = '%s:%s' % (self.username, self.password)
            encoded = base64.encodestring(unencoded).replace('\n', '')
            self.header('Authorization', 'Basic %s' % encoded)
=======
            auth = '%s:%s' % (self.username, self.password)
            auth = as_string(encodestring(as_bytes(auth))).strip()
            self.header('Authorization', 'Basic %s' % auth)
>>>>>>> dd7d2e1a
        self.push(CRLF)
        self.push(CRLF)


    def feed(self, data):
        self.listener.feed(self.url, data)

    def collect_incoming_data(self, bytes):
        self.buffer = self.buffer + bytes
        if self.part==self.body:
            self.feed(self.buffer)
            self.buffer = ''

    def found_terminator(self):
        self.part()
        self.buffer = ''

    def ignore(self):
        self.buffer = ''

    def status_line(self):
        line = self.buffer

        version, status, reason = line.split(None, 2)
        status = int(status)
        if not version.startswith('HTTP/'):
            raise ValueError(line)

        self.listener.status(self.url, status)

        if status == 200:
            self.part = self.headers
        else:
            self.part = self.ignore
            msg = 'Cannot read, status code %s' % status
            self.listener.error(self.url, msg)
            self.close()
        return version, status, reason

    def headers(self):
        line = self.buffer
        if not line:
            if self.encoding=="chunked":
                self.part = self.chunked_size
            else:
                self.part = self.body
                self.set_terminator(self.length)
        else:
            name, value = line.split(":", 1)
            if name and value:
                name = name.lower()
                value = value.strip()
                if name=="Transfer-Encoding".lower():
                    self.encoding = value
                elif name=="Content-Length".lower():
                    self.length = int(value)
                self.response_header(name, value)

    def response_header(self, name, value):
        self.listener.response_header(self.url, name, value)

    def body(self):
        self.done()
        self.close()

    def done(self):
        self.listener.done(self.url)

    def chunked_size(self):
        line = self.buffer
        if not line:
            return
        chunk_size = int(line.split()[0], 16)
        if chunk_size==0:
            self.part = self.trailer
        else:
            self.set_terminator(chunk_size)
            self.part = self.chunked_body
        self.length += chunk_size

    def chunked_body(self):
        line = self.buffer
        self.set_terminator(CRLF)
        self.part = self.chunked_size
        self.feed(line)

    def trailer(self):
        # http://www.w3.org/Protocols/rfc2616/rfc2616-sec3.html#sec3.6.1
        # trailer        = *(entity-header CRLF)
        line = self.buffer
        if line==CRLF:
            self.done()
<<<<<<< HEAD
            self.close()
=======
            self.close()

if __name__ == '__main__':
    url = sys.argv[1]
    listener = Listener()
    handler = HTTPHandler(listener)
    try:
        handler.get(url)
    except Exception:
        e = sys.exc_info()[1]
        listener.error(url, "Error connecting '%s'" % e)

    asyncore.loop()
>>>>>>> dd7d2e1a
<|MERGE_RESOLUTION|>--- conflicted
+++ resolved
@@ -1,12 +1,6 @@
 # this code based on Daniel Krech's RDFLib HTTP client code (see rdflib.net)
 
 import sys
-<<<<<<< HEAD
-import socket
-import base64
-from urlparse import urlparse
-
-=======
 import supervisor.medusa.text_socket as socket
 from supervisor.py3compat import *
 if PY3:
@@ -19,7 +13,6 @@
     from base64 import encodestring
 
 from supervisor.medusa import asyncore_25 as asyncore
->>>>>>> dd7d2e1a
 from supervisor.medusa import asynchat_25 as asynchat
 
 CR="\x0d"
@@ -32,13 +25,8 @@
         pass
 
     def error(self, url, error):
-<<<<<<< HEAD
-        print url, error
-
-=======
         print_function(url, error)
     
->>>>>>> dd7d2e1a
     def response_header(self, url, name, value):
         pass
 
@@ -136,15 +124,9 @@
         self.header('Accept', '*/*')
         self.header('User-agent', self.user_agent)
         if self.password:
-<<<<<<< HEAD
-            unencoded = '%s:%s' % (self.username, self.password)
-            encoded = base64.encodestring(unencoded).replace('\n', '')
-            self.header('Authorization', 'Basic %s' % encoded)
-=======
             auth = '%s:%s' % (self.username, self.password)
             auth = as_string(encodestring(as_bytes(auth))).strip()
             self.header('Authorization', 'Basic %s' % auth)
->>>>>>> dd7d2e1a
         self.push(CRLF)
         self.push(CRLF)
 
@@ -237,20 +219,4 @@
         line = self.buffer
         if line==CRLF:
             self.done()
-<<<<<<< HEAD
-            self.close()
-=======
-            self.close()
-
-if __name__ == '__main__':
-    url = sys.argv[1]
-    listener = Listener()
-    handler = HTTPHandler(listener)
-    try:
-        handler.get(url)
-    except Exception:
-        e = sys.exc_info()[1]
-        listener.error(url, "Error connecting '%s'" % e)
-
-    asyncore.loop()
->>>>>>> dd7d2e1a
+            self.close()