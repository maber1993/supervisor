--- conflicted
+++ resolved
@@ -156,28 +156,31 @@
         expected = {'foo': 'bar,baz', 'baz': 'q,ux'}
         self.assertEqual(actual, expected)
 
-<<<<<<< HEAD
+    def test_handles_newlines_inside_quotes(self):
+        actual = datatypes.dict_of_key_value_pairs('foo="a\nb\nc"')
+        expected = {'foo': 'a\nb\nc'}
+        self.assertEqual(actual, expected)
+
+    def test_handles_quotes_inside_quotes(self):
+        actual = datatypes.dict_of_key_value_pairs('foo="\'\\""')
+        expected = {'foo': '\'"'}
+        self.assertEqual(actual, expected)
+
+    def test_handles_empty_inside_quotes(self):
+        actual = datatypes.dict_of_key_value_pairs('foo=""')
+        expected = {'foo': ''}
+        self.assertEqual(actual, expected)
+
     def test_handles_unquoted_non_alphanum(self):
         actual = self._callFUT(
-=======
-    def test_dict_of_key_value_pairs_handles_newlines_inside_quotes(self):
-        actual = datatypes.dict_of_key_value_pairs('foo="a\nb\nc"')
-        expected = {'foo': 'a\nb\nc'}
-        self.assertEqual(actual, expected)
-
-    def test_dict_of_key_value_pairs_handles_quotes_inside_quotes(self):
-        actual = datatypes.dict_of_key_value_pairs('foo="\'\\""')
-        expected = {'foo': '\'"'}
-        self.assertEqual(actual, expected)
-
-    def test_dict_of_key_value_pairs_handles_empty_inside_quotes(self):
-        actual = datatypes.dict_of_key_value_pairs('foo=""')
-        expected = {'foo': ''}
-        self.assertEqual(actual, expected)
-
-    def test_dict_of_key_value_pairs_handles_unquoted_non_alphanum(self):
+            'HOME=/home/auser,FOO=/.foo+(1.2)-_/,'
+            'SUPERVISOR_SERVER_URL=http://127.0.0.1:9001')
+        expected = {'HOME': '/home/auser', 'FOO': '/.foo+(1.2)-_/',
+                    'SUPERVISOR_SERVER_URL': 'http://127.0.0.1:9001'}
+        self.assertEqual(actual, expected)
+
+    def test_handles_unquoted_non_alphanum(self):
         actual = datatypes.dict_of_key_value_pairs(
->>>>>>> aa7d40e2
             'HOME=/home/auser,FOO=/.foo+(1.2)-_/,'
             'SUPERVISOR_SERVER_URL=http://127.0.0.1:9001')
         expected = {'HOME': '/home/auser', 'FOO': '/.foo+(1.2)-_/',
