import unittest
import os
import sys

from supervisor.tests.base import DummyOptions
from supervisor.tests.base import DummyProcess
from supervisor.tests.base import DummyPConfig
from supervisor.tests.base import DummyLogger
from supervisor.tests.base import DummyEvent
from supervisor import read_file

class POutputDispatcherTests(unittest.TestCase):
    def setUp(self):
        from supervisor.events import clear
        clear()

    def tearDown(self):
        from supervisor.events import clear
        clear()

    def _getTargetClass(self):
        from supervisor.dispatchers import POutputDispatcher
        return POutputDispatcher

    def _makeOne(self, process, channel='stdout'):
        from supervisor import events
        events = {'stdout': events.ProcessCommunicationStdoutEvent,
                  'stderr': events.ProcessCommunicationStderrEvent}
        # dispatcher derives its channel from event class
        return self._getTargetClass()(process, events[channel], 0)

    def test_writable(self):
        options = DummyOptions()
        config = DummyPConfig(options, 'process1', '/bin/process1')
        process = DummyProcess(config)
        dispatcher = self._makeOne(process)
        self.assertEqual(dispatcher.writable(), False)

    def test_readable_open(self):
        options = DummyOptions()
        config = DummyPConfig(options, 'process1', '/bin/process1')
        process = DummyProcess(config)
        dispatcher = self._makeOne(process)
        dispatcher.closed = False
        self.assertEqual(dispatcher.readable(), True)

    def test_readable_closed(self):
        options = DummyOptions()
        config = DummyPConfig(options, 'process1', '/bin/process1')
        process = DummyProcess(config)
        dispatcher = self._makeOne(process)
        dispatcher.closed = True
        self.assertEqual(dispatcher.readable(), False)

    def test_handle_write_event(self):
        options = DummyOptions()
        config = DummyPConfig(options, 'process1', '/bin/process1')
        process = DummyProcess(config)
        dispatcher = self._makeOne(process)
        self.assertRaises(NotImplementedError, dispatcher.handle_write_event)

    def test_handle_read_event(self):
        options = DummyOptions()
        options.readfd_result = 'abc'
        config = DummyPConfig(options, 'process1', '/bin/process1',
                              stdout_capture_maxbytes=100)
        process = DummyProcess(config)
        dispatcher = self._makeOne(process)
        self.assertEqual(dispatcher.handle_read_event(), None)
        self.assertEqual(dispatcher.output_buffer, 'abc')

    def test_handle_error(self):
        options = DummyOptions()
        config = DummyPConfig(options, 'test', '/test')
        process = DummyProcess(config)
        dispatcher = self._makeOne(process)
        try:
            raise ValueError('foo')
        except:
            dispatcher.handle_error()
        result = options.logger.data[0]
        self.assertTrue(result.startswith(
            'uncaptured python exception, closing channel'),result)

    def test_toggle_capturemode_sends_event(self):
        options = DummyOptions()
        config = DummyPConfig(options, 'process1', '/bin/process1',
                              stdout_logfile='/tmp/foo',
                              stdout_capture_maxbytes=500)
        process = DummyProcess(config)
        process.pid = 4000
        dispatcher = self._makeOne(process)
        dispatcher.capturemode = True
        dispatcher.capturelog.getvalue = lambda: 'hallooo'
        L = []
        def doit(event):
            L.append(event)
        from supervisor import events
        events.subscribe(events.EventTypes.PROCESS_COMMUNICATION, doit)
        dispatcher.toggle_capturemode()
        self.assertEqual(len(L), 1)
        event = L[0]
        self.assertEqual(event.process, process)
        self.assertEqual(event.pid, 4000)
        self.assertEqual(event.data, 'hallooo')

    def test_removelogs(self):
        options = DummyOptions()
        config = DummyPConfig(options, 'process1', '/bin/process1',
                              stdout_logfile='/tmp/foo')
        process = DummyProcess(config)
        dispatcher = self._makeOne(process)
        dispatcher.removelogs()
        self.assertEqual(dispatcher.mainlog.handlers[0].reopened, True)
        self.assertEqual(dispatcher.mainlog.handlers[0].removed, True)
        self.assertEqual(dispatcher.childlog.handlers[0].reopened, True)
        self.assertEqual(dispatcher.childlog.handlers[0].removed, True)

    def test_reopenlogs(self):
        options = DummyOptions()
        config = DummyPConfig(options, 'process1', '/bin/process1',
                              stdout_logfile='/tmp/foo')
        process = DummyProcess(config)
        dispatcher = self._makeOne(process)
        dispatcher.reopenlogs()
        self.assertEqual(dispatcher.childlog.handlers[0].reopened, True)
        self.assertEqual(dispatcher.mainlog.handlers[0].reopened, True)

    def test_record_output_log_non_capturemode(self):
        # stdout/stderr goes to the process log and the main log,
        # in non-capturemode, the data length doesn't matter
        options = DummyOptions()
        from supervisor import loggers
        options.loglevel = loggers.LevelsByName.TRAC
        config = DummyPConfig(options, 'process1', '/bin/process1',
                              stdout_logfile='/tmp/foo')
        process = DummyProcess(config)
        dispatcher = self._makeOne(process)
        dispatcher.output_buffer = 'a'
        dispatcher.record_output()
        self.assertEqual(dispatcher.childlog.data, ['a'])
        self.assertEqual(options.logger.data[0],
             "'process1' stdout output:\na")
        self.assertEqual(dispatcher.output_buffer, '')

    def test_record_output_emits_stdout_event_when_enabled(self):
        options = DummyOptions()
        config = DummyPConfig(options, 'process1', '/bin/process1',
                              stdout_events_enabled=True)
        process = DummyProcess(config)
        dispatcher = self._makeOne(process, 'stdout')
        dispatcher.output_buffer = 'hello from stdout'

        L = []
        def doit(event):
            L.append(event)
        from supervisor import events
        events.subscribe(events.EventTypes.PROCESS_LOG_STDOUT, doit)
        dispatcher.record_output()

        self.assertEqual(len(L), 1)
        event = L[0]
        self.assertEqual(event.process, process)
        self.assertEqual(event.data, 'hello from stdout')

    def test_record_output_does_not_emit_stdout_event_when_disabled(self):
        options = DummyOptions()
        config = DummyPConfig(options, 'process1', '/bin/process1',
                              stdout_events_enabled=False)
        process = DummyProcess(config)
        dispatcher = self._makeOne(process, 'stdout')
        dispatcher.output_buffer = 'hello from stdout'

        L = []
        def doit(event):
            L.append(event)
        from supervisor import events
        events.subscribe(events.EventTypes.PROCESS_LOG_STDOUT, doit)
        dispatcher.record_output()

        self.assertEqual(len(L), 0)

    def test_record_output_emits_stderr_event_when_enabled(self):
        options = DummyOptions()
        config = DummyPConfig(options, 'process1', '/bin/process1',
                              stderr_events_enabled=True)
        process = DummyProcess(config)
        dispatcher = self._makeOne(process, 'stderr')
        dispatcher.output_buffer = 'hello from stderr'

        L = []
        def doit(event):
            L.append(event)
        from supervisor import events
        events.subscribe(events.EventTypes.PROCESS_LOG_STDERR, doit)
        dispatcher.record_output()

        self.assertEqual(len(L), 1)
        event = L[0]
        self.assertEqual(event.process, process)
        self.assertEqual(event.data, 'hello from stderr')

    def test_record_output_does_not_emit_stderr_event_when_disabled(self):
        options = DummyOptions()
        config = DummyPConfig(options, 'process1', '/bin/process1',
                              stderr_events_enabled=False)
        process = DummyProcess(config)
        dispatcher = self._makeOne(process, 'stderr')
        dispatcher.output_buffer = 'hello from stderr'

        L = []
        def doit(event):
            L.append(event)
        from supervisor import events
        events.subscribe(events.EventTypes.PROCESS_LOG_STDERR, doit)
        dispatcher.record_output()

        self.assertEqual(len(L), 0)

    def test_record_output_capturemode_string_longer_than_token(self):
        # stdout/stderr goes to the process log and the main log,
        # in capturemode, the length of the data needs to be longer
        # than the capture token to make it out.
        options = DummyOptions()
        from supervisor import loggers
        options.loglevel = loggers.LevelsByName.TRAC
        config = DummyPConfig(options, 'process1', '/bin/process1',
                              stdout_logfile='/tmp/foo',
                              stdout_capture_maxbytes=100)
        process = DummyProcess(config)
        dispatcher = self._makeOne(process)
        dispatcher.output_buffer = 'stdout string longer than a token'
        dispatcher.record_output()
        self.assertEqual(dispatcher.childlog.data,
                         ['stdout string longer than a token'])
        self.assertEqual(options.logger.data[0],
             "'process1' stdout output:\nstdout string longer than a token")

    def test_record_output_capturemode_string_not_longer_than_token(self):
        # stdout/stderr goes to the process log and the main log,
        # in capturemode, the length of the data needs to be longer
        # than the capture token to make it out.
        options = DummyOptions()
        config = DummyPConfig(options, 'process1', '/bin/process1',
                              stdout_logfile='/tmp/foo',
                              stdout_capture_maxbytes=100)
        process = DummyProcess(config)
        dispatcher = self._makeOne(process)
        dispatcher.output_buffer = 'a'
        dispatcher.record_output()
        self.assertEqual(dispatcher.childlog.data, [])
        self.assertEqual(dispatcher.output_buffer, 'a')

    def test_stdout_capturemode_single_buffer(self):
        # mike reported that comm events that took place within a single
        # output buffer were broken 8/20/2007
        from supervisor.events import ProcessCommunicationEvent
        from supervisor.events import subscribe
        events = []
        def doit(event):
            events.append(event)
        subscribe(ProcessCommunicationEvent, doit)
        BEGIN_TOKEN = ProcessCommunicationEvent.BEGIN_TOKEN
        END_TOKEN = ProcessCommunicationEvent.END_TOKEN
        data = BEGIN_TOKEN + 'hello' + END_TOKEN
        options = DummyOptions()
        from supervisor.loggers import getLogger
        options.getLogger = getLogger # actually use real logger
        logfile = '/tmp/log'
        config = DummyPConfig(options, 'process1', '/bin/process1',
                              stdout_logfile=logfile,
                              stdout_capture_maxbytes=1000)
        process = DummyProcess(config)
        dispatcher = self._makeOne(process)

        try:
            dispatcher.output_buffer = data
            dispatcher.record_output()
            self.assertEqual(read_file(logfile), '')
            self.assertEqual(dispatcher.output_buffer, '')
            self.assertEqual(len(events), 1)

            event = events[0]
            from supervisor.events import ProcessCommunicationStdoutEvent
            self.assertEqual(event.__class__, ProcessCommunicationStdoutEvent)
            self.assertEqual(event.process, process)
            self.assertEqual(event.channel, 'stdout')
            self.assertEqual(event.data, 'hello')

        finally:
            try:
                os.remove(logfile)
            except (OSError, IOError):
                pass

    def test_stdout_capturemode_multiple_buffers(self):
        from supervisor.events import ProcessCommunicationEvent
        from supervisor.events import subscribe
        events = []
        def doit(event):
            events.append(event)
        subscribe(ProcessCommunicationEvent, doit)
        import string
<<<<<<< HEAD
        # ascii_letters for python 3
        letters = getattr(string, "letters", string.ascii_letters)
=======
        try:
            letters = string.letters
        except Exception:
            letters = string.ascii_letters
>>>>>>> dd7d2e1a
        digits = string.digits * 4
        BEGIN_TOKEN = ProcessCommunicationEvent.BEGIN_TOKEN
        END_TOKEN = ProcessCommunicationEvent.END_TOKEN
        data = (letters +  BEGIN_TOKEN + digits + END_TOKEN + letters)

        # boundaries that split tokens
        broken = data.split(':')
        first = broken[0] + ':'
        second = broken[1] + ':'
        third = broken[2]

        options = DummyOptions()
        from supervisor.loggers import getLogger
        options.getLogger = getLogger # actually use real logger
        logfile = '/tmp/log'
        config = DummyPConfig(options, 'process1', '/bin/process1',
                              stdout_logfile=logfile,
                              stdout_capture_maxbytes=10000)
        process = DummyProcess(config)
        dispatcher = self._makeOne(process)
        try:
            dispatcher.output_buffer = first
            dispatcher.record_output()
            [ x.flush() for x in dispatcher.childlog.handlers]
            self.assertEqual(read_file(logfile), letters)
            self.assertEqual(dispatcher.output_buffer, first[len(letters):])
            self.assertEqual(len(events), 0)

            dispatcher.output_buffer += second
            dispatcher.record_output()
            self.assertEqual(len(events), 0)
            [ x.flush() for x in dispatcher.childlog.handlers]
            self.assertEqual(read_file(logfile), letters)
            self.assertEqual(dispatcher.output_buffer, first[len(letters):])
            self.assertEqual(len(events), 0)

            dispatcher.output_buffer += third
            dispatcher.record_output()
            [ x.flush() for x in dispatcher.childlog.handlers]
            self.assertEqual(read_file(logfile), letters *2)
            self.assertEqual(len(events), 1)
            event = events[0]
            from supervisor.events import ProcessCommunicationStdoutEvent
            self.assertEqual(event.__class__, ProcessCommunicationStdoutEvent)
            self.assertEqual(event.process, process)
            self.assertEqual(event.channel, 'stdout')
            self.assertEqual(event.data, digits)

        finally:
            try:
                os.remove(logfile)
            except (OSError, IOError):
                pass

    def test_strip_ansi(self):
        options = DummyOptions()
        options.strip_ansi = True
        config = DummyPConfig(options, 'process1', '/bin/process1',
                              stdout_logfile='/tmp/foo')
        process = DummyProcess(config)
        dispatcher = self._makeOne(process)
        ansi = '\x1b[34mHello world... this is longer than a token!\x1b[0m'
        noansi = 'Hello world... this is longer than a token!'

        dispatcher.output_buffer = ansi
        dispatcher.record_output()
        self.assertEqual(len(dispatcher.childlog.data), 1)
        self.assertEqual(dispatcher.childlog.data[0], noansi)

        options.strip_ansi = False

        dispatcher.output_buffer = ansi
        dispatcher.record_output()
        self.assertEqual(len(dispatcher.childlog.data), 2)
        self.assertEqual(dispatcher.childlog.data[1], ansi)

    def test_ctor_nologfiles(self):
        options = DummyOptions()
        config = DummyPConfig(options, 'process1', '/bin/process1')
        process = DummyProcess(config)
        dispatcher = self._makeOne(process)
        self.assertEqual(dispatcher.process, process)
        self.assertEqual(dispatcher.channel, 'stdout')
        self.assertEqual(dispatcher.fd, 0)
        self.assertEqual(dispatcher.capturelog, None)
        self.assertEqual(dispatcher.mainlog, None)
        self.assertEqual(dispatcher.childlog, None)

    def test_ctor_logfile_only(self):
        options = DummyOptions()
        config = DummyPConfig(options, 'process1', '/bin/process1',
                              stdout_logfile='/tmp/foo')
        process = DummyProcess(config)
        dispatcher = self._makeOne(process)
        self.assertEqual(dispatcher.process, process)
        self.assertEqual(dispatcher.channel, 'stdout')
        self.assertEqual(dispatcher.fd, 0)
        self.assertEqual(dispatcher.capturelog, None)
        self.assertEqual(dispatcher.mainlog.__class__, DummyLogger)
        self.assertEqual(dispatcher.childlog, dispatcher.mainlog)

    def test_ctor_capturelog_only(self):
        options = DummyOptions()
        config = DummyPConfig(options, 'process1', '/bin/process1',
                              stdout_capture_maxbytes=300)
        process = DummyProcess(config)
        dispatcher = self._makeOne(process)
        self.assertEqual(dispatcher.process, process)
        self.assertEqual(dispatcher.channel, 'stdout')
        self.assertEqual(dispatcher.fd, 0)
        self.assertEqual(dispatcher.capturelog.__class__,DummyLogger)
        self.assertEqual(dispatcher.mainlog, None)
        self.assertEqual(dispatcher.childlog, None)

    def test_ctor_nologs(self):
        options = DummyOptions()
        config = DummyPConfig(options, 'process1', '/bin/process1')
        process = DummyProcess(config)
        dispatcher = self._makeOne(process)
        self.assertEqual(dispatcher.process, process)
        self.assertEqual(dispatcher.channel, 'stdout')
        self.assertEqual(dispatcher.fd, 0)
        self.assertEqual(dispatcher.capturelog, None)
        self.assertEqual(dispatcher.mainlog, None)
        self.assertEqual(dispatcher.childlog, None)

    def test_repr(self):
        options = DummyOptions()
        config = DummyPConfig(options, 'process1', '/bin/process1')
        process = DummyProcess(config)
        dispatcher = self._makeOne(process)
        drepr = repr(dispatcher)
        self.assertTrue('POutputDispatcher' in drepr)
        self.assertNotEqual(
            drepr.find('supervisor.tests.base.DummyProcess'),
            -1)
        self.assertTrue(drepr.endswith('(stdout)>'), drepr)

    def test_close(self):
        options = DummyOptions()
        config = DummyPConfig(options, 'process1', '/bin/process1')
        process = DummyProcess(config)
        dispatcher = self._makeOne(process)
        dispatcher.close()
        self.assertEqual(dispatcher.closed, True)
        dispatcher.close() # make sure we don't error if we try to close twice
        self.assertEqual(dispatcher.closed, True)


class PInputDispatcherTests(unittest.TestCase):
    def _getTargetClass(self):
        from supervisor.dispatchers import PInputDispatcher
        return PInputDispatcher

    def _makeOne(self, process):
        channel = 'stdin'
        return self._getTargetClass()(process, channel, 0)

    def test_writable_open_nodata(self):
        process = DummyProcess(None)
        dispatcher = self._makeOne(process)
        dispatcher.input_buffer = 'a'
        dispatcher.closed = False
        self.assertEqual(dispatcher.writable(), True)

    def test_writable_open_withdata(self):
        process = DummyProcess(None)
        dispatcher = self._makeOne(process)
        dispatcher.input_buffer = ''
        dispatcher.closed = False
        self.assertEqual(dispatcher.writable(), False)

    def test_writable_closed_nodata(self):
        process = DummyProcess(None)
        dispatcher = self._makeOne(process)
        dispatcher.input_buffer = 'a'
        dispatcher.closed = True
        self.assertEqual(dispatcher.writable(), False)

    def test_writable_closed_withdata(self):
        process = DummyProcess(None)
        dispatcher = self._makeOne(process)
        dispatcher.input_buffer = ''
        dispatcher.closed = True
        self.assertEqual(dispatcher.writable(), False)

    def test_readable(self):
        process = DummyProcess(None)
        dispatcher = self._makeOne(process)
        self.assertEqual(dispatcher.readable(), False)

    def test_handle_write_event(self):
        options = DummyOptions()
        config = DummyPConfig(options, 'process1', '/bin/process1')
        process = DummyProcess(config)
        dispatcher = self._makeOne(process)
        dispatcher.input_buffer = 'halloooo'
        self.assertEqual(dispatcher.handle_write_event(), None)
        self.assertEqual(options.written[0], 'halloooo')

    def test_handle_write_event_nodata(self):
        options = DummyOptions()
        config = DummyPConfig(options, 'test', '/test')
        process = DummyProcess(config)
        dispatcher = self._makeOne(process)
        self.assertEqual(dispatcher.input_buffer, '')
        dispatcher.handle_write_event
        self.assertEqual(dispatcher.input_buffer, '')
        self.assertEqual(options.written, {})

    def test_handle_write_event_epipe_raised(self):
        options = DummyOptions()
        config = DummyPConfig(options, 'test', '/test')
        process = DummyProcess(config)
        dispatcher = self._makeOne(process)
        dispatcher.input_buffer = 'halloooo'
        import errno
        options.write_error = errno.EPIPE
        dispatcher.handle_write_event()
        self.assertEqual(dispatcher.input_buffer, '')
        self.assertTrue(options.logger.data[0].startswith(
            'fd 0 closed, stopped monitoring'))
        self.assertTrue(options.logger.data[0].endswith('(stdin)>'))

    def test_handle_write_event_uncaught_raised(self):
        options = DummyOptions()
        config = DummyPConfig(options, 'test', '/test')
        process = DummyProcess(config)
        dispatcher = self._makeOne(process)
        dispatcher.input_buffer = 'halloooo'
        import errno
        options.write_error = errno.EBADF
        self.assertRaises(OSError, dispatcher.handle_write_event)

    def test_handle_write_event_over_os_limit(self):
        options = DummyOptions()
        config = DummyPConfig(options, 'test', '/test')
        process = DummyProcess(config)
        dispatcher = self._makeOne(process)
        options.write_accept = 1
        dispatcher.input_buffer = 'a' * 50
        dispatcher.handle_write_event()
        self.assertEqual(len(dispatcher.input_buffer), 49)
        self.assertEqual(options.written[0], 'a')

    def test_handle_read_event(self):
        process = DummyProcess(None)
        dispatcher = self._makeOne(process)
        self.assertRaises(NotImplementedError, dispatcher.handle_read_event)

    def test_handle_error(self):
        options = DummyOptions()
        config = DummyPConfig(options, 'test', '/test')
        process = DummyProcess(config)
        dispatcher = self._makeOne(process)
        try:
            raise ValueError('foo')
        except:
            dispatcher.handle_error()
        result = options.logger.data[0]
        self.assertTrue(result.startswith(
            'uncaptured python exception, closing channel'),result)

    def test_repr(self):
        options = DummyOptions()
        config = DummyPConfig(options, 'process1', '/bin/process1')
        process = DummyProcess(config)
        dispatcher = self._makeOne(process)
        drepr = repr(dispatcher)
        self.assertTrue('PInputDispatcher' in drepr)
        self.assertNotEqual(
            drepr.find('supervisor.tests.base.DummyProcess'),
            -1)
        self.assertTrue(drepr.endswith('(stdin)>'), drepr)

    def test_close(self):
        options = DummyOptions()
        config = DummyPConfig(options, 'process1', '/bin/process1')
        process = DummyProcess(config)
        dispatcher = self._makeOne(process)
        dispatcher.close()
        self.assertEqual(dispatcher.closed, True)
        dispatcher.close() # make sure we don't error if we try to close twice
        self.assertEqual(dispatcher.closed, True)

class PEventListenerDispatcherTests(unittest.TestCase):
    def setUp(self):
        from supervisor.events import clear
        clear()

    def tearDown(self):
        from supervisor.events import clear
        clear()

    def _getTargetClass(self):
        from supervisor.dispatchers import PEventListenerDispatcher
        return PEventListenerDispatcher

    def _makeOne(self, process):
        channel = 'stdout'
        return self._getTargetClass()(process, channel, 0)

    def test_writable(self):
        options = DummyOptions()
        config = DummyPConfig(options, 'process1', '/bin/process1')
        process = DummyProcess(config)
        dispatcher = self._makeOne(process)
        self.assertEqual(dispatcher.writable(), False)

    def test_readable_open(self):
        options = DummyOptions()
        config = DummyPConfig(options, 'process1', '/bin/process1')
        process = DummyProcess(config)
        dispatcher = self._makeOne(process)
        dispatcher.closed = False
        self.assertEqual(dispatcher.readable(), True)

    def test_readable_closed(self):
        options = DummyOptions()
        config = DummyPConfig(options, 'process1', '/bin/process1')
        process = DummyProcess(config)
        dispatcher = self._makeOne(process)
        dispatcher.closed = True
        self.assertEqual(dispatcher.readable(), False)

    def test_handle_write_event(self):
        options = DummyOptions()
        config = DummyPConfig(options, 'process1', '/bin/process1')
        process = DummyProcess(config)
        dispatcher = self._makeOne(process)
        self.assertRaises(NotImplementedError, dispatcher.handle_write_event)

    def test_handle_read_event_calls_handle_listener_state_change(self):
        options = DummyOptions()
        config = DummyPConfig(options, 'process1', '/bin/process1',
                              stdout_logfile='/tmp/foo')
        process = DummyProcess(config)
        from supervisor.dispatchers import EventListenerStates
        process.listener_state = EventListenerStates.ACKNOWLEDGED
        dispatcher = self._makeOne(process)
        options.readfd_result = dispatcher.READY_FOR_EVENTS_TOKEN
        self.assertEqual(dispatcher.handle_read_event(), None)
        self.assertEqual(process.listener_state, EventListenerStates.READY)
        self.assertEqual(dispatcher.state_buffer, '')
        self.assertEqual(len(dispatcher.childlog.data), 1)
        self.assertEqual(dispatcher.childlog.data[0],
                         dispatcher.READY_FOR_EVENTS_TOKEN)

    def test_handle_read_event_nodata(self):
        options = DummyOptions()
        options.readfd_result = ''
        config = DummyPConfig(options, 'process1', '/bin/process1')
        process = DummyProcess(config)
        dispatcher = self._makeOne(process)
        self.assertEqual(dispatcher.handle_read_event(), None)
        self.assertEqual(dispatcher.state_buffer, '')
        from supervisor.dispatchers import EventListenerStates
        self.assertEqual(dispatcher.process.listener_state,
                         EventListenerStates.ACKNOWLEDGED)

    def test_handle_read_event_logging_nologs(self):
        options = DummyOptions()
        options.readfd_result = 'supercalifragilisticexpialidocious'
        config = DummyPConfig(options, 'process1', '/bin/process1')
        process = DummyProcess(config)
        dispatcher = self._makeOne(process)
        # just make sure there are no errors if a child logger doesnt
        # exist
        self.assertEqual(dispatcher.handle_read_event(), None)
        self.assertEqual(dispatcher.childlog, None)

    def test_handle_read_event_logging_childlog(self):
        options = DummyOptions()
        options.readfd_result = 'supercalifragilisticexpialidocious'
        config = DummyPConfig(options, 'process1', '/bin/process1',
                              stdout_logfile='/tmp/foo')
        process = DummyProcess(config)
        dispatcher = self._makeOne(process)
        self.assertEqual(dispatcher.handle_read_event(), None)
        self.assertEqual(len(dispatcher.childlog.data), 1)
        self.assertEqual(dispatcher.childlog.data[0],
                         'supercalifragilisticexpialidocious')

    def test_handle_listener_state_change_from_unknown(self):
        options = DummyOptions()
        config = DummyPConfig(options, 'process1', '/bin/process1')
        process = DummyProcess(config)
        from supervisor.dispatchers import EventListenerStates
        dispatcher = self._makeOne(process)
        process.listener_state = EventListenerStates.UNKNOWN
        dispatcher.state_buffer = 'whatever'
        self.assertEqual(dispatcher.handle_listener_state_change(), None)
        self.assertEqual(dispatcher.state_buffer, '')
        self.assertEqual(options.logger.data, [])
        self.assertEqual(process.listener_state, EventListenerStates.UNKNOWN)

    def test_handle_listener_state_change_acknowledged_to_ready(self):
        options = DummyOptions()
        config = DummyPConfig(options, 'process1', '/bin/process1')
        process = DummyProcess(config)
        from supervisor.dispatchers import EventListenerStates
        dispatcher = self._makeOne(process)
        process.listener_state = EventListenerStates.ACKNOWLEDGED
        dispatcher.state_buffer = 'READY\n'
        self.assertEqual(dispatcher.handle_listener_state_change(), None)
        self.assertEqual(dispatcher.state_buffer, '')
        self.assertEqual(options.logger.data[0],
                         'process1: ACKNOWLEDGED -> READY')
        self.assertEqual(process.listener_state, EventListenerStates.READY)

    def test_handle_listener_state_change_acknowledged_gobbles(self):
        options = DummyOptions()
        config = DummyPConfig(options, 'process1', '/bin/process1')
        process = DummyProcess(config)
        from supervisor.dispatchers import EventListenerStates
        dispatcher = self._makeOne(process)
        process.listener_state = EventListenerStates.ACKNOWLEDGED
        dispatcher.state_buffer = 'READY\ngarbage\n'
        self.assertEqual(dispatcher.handle_listener_state_change(), None)
        self.assertEqual(dispatcher.state_buffer, '')
        self.assertEqual(options.logger.data[0],
                         'process1: ACKNOWLEDGED -> READY')
        self.assertEqual(options.logger.data[1],
                         'process1: READY -> UNKNOWN')
        self.assertEqual(process.listener_state, EventListenerStates.UNKNOWN)

    def test_handle_listener_state_change_acknowledged_to_insufficient(self):
        options = DummyOptions()
        config = DummyPConfig(options, 'process1', '/bin/process1')
        process = DummyProcess(config)
        from supervisor.dispatchers import EventListenerStates
        dispatcher = self._makeOne(process)
        process.listener_state = EventListenerStates.ACKNOWLEDGED
        dispatcher.state_buffer = 'RE'
        self.assertEqual(dispatcher.handle_listener_state_change(), None)
        self.assertEqual(dispatcher.state_buffer, 'RE')
        self.assertEqual(options.logger.data, [])
        self.assertEqual(process.listener_state,
                         EventListenerStates.ACKNOWLEDGED)

    def test_handle_listener_state_change_acknowledged_to_unknown(self):
        options = DummyOptions()
        config = DummyPConfig(options, 'process1', '/bin/process1')
        process = DummyProcess(config)
        from supervisor.dispatchers import EventListenerStates
        dispatcher = self._makeOne(process)
        process.listener_state = EventListenerStates.ACKNOWLEDGED
        dispatcher.state_buffer = 'bogus data yo'
        self.assertEqual(dispatcher.handle_listener_state_change(), None)
        self.assertEqual(dispatcher.state_buffer, '')
        self.assertEqual(options.logger.data[0],
                         'process1: ACKNOWLEDGED -> UNKNOWN')
        self.assertEqual(process.listener_state, EventListenerStates.UNKNOWN)

    def test_handle_listener_state_change_ready_to_unknown(self):
        options = DummyOptions()
        config = DummyPConfig(options, 'process1', '/bin/process1')
        process = DummyProcess(config)
        from supervisor.dispatchers import EventListenerStates
        dispatcher = self._makeOne(process)
        process.listener_state = EventListenerStates.READY
        dispatcher.state_buffer = 'bogus data yo'
        self.assertEqual(dispatcher.handle_listener_state_change(), None)
        self.assertEqual(dispatcher.state_buffer, '')
        self.assertEqual(options.logger.data[0],
                         'process1: READY -> UNKNOWN')
        self.assertEqual(process.listener_state, EventListenerStates.UNKNOWN)

    def test_handle_listener_state_change_busy_to_insufficient(self):
        options = DummyOptions()
        config = DummyPConfig(options, 'process1', '/bin/process1')
        process = DummyProcess(config)
        from supervisor.dispatchers import EventListenerStates
        dispatcher = self._makeOne(process)
        process.listener_state = EventListenerStates.BUSY
        dispatcher.state_buffer = 'bogus data yo'
        self.assertEqual(dispatcher.handle_listener_state_change(), None)
        self.assertEqual(dispatcher.state_buffer, 'bogus data yo')
        self.assertEqual(process.listener_state, EventListenerStates.BUSY)

    def test_handle_listener_state_change_busy_to_acknowledged_procd(self):
        options = DummyOptions()
        config = DummyPConfig(options, 'process1', '/bin/process1')
        process = DummyProcess(config)
        from supervisor.dispatchers import EventListenerStates
        dispatcher = self._makeOne(process)
        process.listener_state = EventListenerStates.BUSY
        class Dummy:
            pass
        process.group = Dummy()
        process.group.config = Dummy()
        from supervisor.dispatchers import default_handler
        process.group.config.result_handler = default_handler
        dispatcher.state_buffer = 'RESULT 2\nOKabc'
        self.assertEqual(dispatcher.handle_listener_state_change(), None)
        self.assertEqual(dispatcher.state_buffer, 'abc')
        self.assertEqual(options.logger.data[0],
                         'process1: BUSY -> ACKNOWLEDGED (processed)')
        self.assertEqual(process.listener_state,
                         EventListenerStates.ACKNOWLEDGED)

    def test_handle_listener_state_change_busy_to_acknowledged_rejected(self):
        options = DummyOptions()
        config = DummyPConfig(options, 'process1', '/bin/process1')
        process = DummyProcess(config)
        from supervisor.dispatchers import EventListenerStates
        dispatcher = self._makeOne(process)
        process.listener_state = EventListenerStates.BUSY
        class Dummy:
            pass
        process.group = Dummy()
        process.group.config = Dummy()
        from supervisor.dispatchers import default_handler
        process.group.config.result_handler = default_handler
        dispatcher.state_buffer = 'RESULT 4\nFAILabc'
        self.assertEqual(dispatcher.handle_listener_state_change(), None)
        self.assertEqual(dispatcher.state_buffer, 'abc')
        self.assertEqual(options.logger.data[0],
                         'process1: BUSY -> ACKNOWLEDGED (rejected)')
        self.assertEqual(process.listener_state,
                         EventListenerStates.ACKNOWLEDGED)

    def test_handle_listener_state_change_busy_to_unknown(self):
        from supervisor.events import EventRejectedEvent
        from supervisor.events import subscribe
        events = []
        def doit(event):
            events.append(event)
        subscribe(EventRejectedEvent, doit)
        options = DummyOptions()
        config = DummyPConfig(options, 'process1', '/bin/process1')
        process = DummyProcess(config)
        from supervisor.dispatchers import EventListenerStates
        dispatcher = self._makeOne(process)
        process.listener_state = EventListenerStates.BUSY
        current_event = DummyEvent()
        process.event = current_event
        dispatcher.state_buffer = 'bogus data\n'
        self.assertEqual(dispatcher.handle_listener_state_change(), None)
        self.assertEqual(dispatcher.state_buffer, '')
        self.assertEqual(options.logger.data[0],
                'process1: BUSY -> UNKNOWN (bad result line \'bogus data\')')
        self.assertEqual(process.listener_state,
                         EventListenerStates.UNKNOWN)
        self.assertEqual(events[0].process, process)
        self.assertEqual(events[0].event, current_event)

    def test_handle_listener_state_busy_gobbles(self):
        options = DummyOptions()
        config = DummyPConfig(options, 'process1', '/bin/process1')
        process = DummyProcess(config)
        from supervisor.dispatchers import EventListenerStates
        dispatcher = self._makeOne(process)
        process.listener_state = EventListenerStates.BUSY
        class Dummy:
            pass
        process.group = Dummy()
        process.group.config = Dummy()
        from supervisor.dispatchers import default_handler
        process.group.config.result_handler = default_handler
        dispatcher.state_buffer = 'RESULT 2\nOKbogus data\n'
        self.assertEqual(dispatcher.handle_listener_state_change(), None)
        self.assertEqual(dispatcher.state_buffer, '')
        self.assertEqual(options.logger.data[0],
                         'process1: BUSY -> ACKNOWLEDGED (processed)')
        self.assertEqual(options.logger.data[1],
                         'process1: ACKNOWLEDGED -> UNKNOWN')
        self.assertEqual(process.listener_state,
                         EventListenerStates.UNKNOWN)

    def test_handle_result_accept(self):
        from supervisor.events import subscribe
        options = DummyOptions()
        config = DummyPConfig(options, 'process1', '/bin/process1')
        process = DummyProcess(config)
        L = []
        def doit(event):
            L.append(event)
        from supervisor import events
        subscribe(events.EventRejectedEvent, doit)
        from supervisor.dispatchers import EventListenerStates
        dispatcher = self._makeOne(process)
        def handle(event, result):
            pass
        class Dummy:
            pass
        process.group = Dummy()
        process.group.config = Dummy()
        process.group.config.result_handler = handle
        process.listener_state = EventListenerStates.BUSY
        dispatcher.handle_result('foo')
        self.assertEqual(len(L), 0)
        self.assertEqual(process.listener_state,
                         EventListenerStates.ACKNOWLEDGED)
        result = options.logger.data[0]
        self.assertTrue(result.endswith('BUSY -> ACKNOWLEDGED (processed)'))

    def test_handle_result_rejectevent(self):
        from supervisor.events import subscribe
        options = DummyOptions()
        config = DummyPConfig(options, 'process1', '/bin/process1')
        process = DummyProcess(config)
        L = []
        def doit(event):
            L.append(event)
        from supervisor import events
        subscribe(events.EventRejectedEvent, doit)
        from supervisor.dispatchers import EventListenerStates
        dispatcher = self._makeOne(process)
        def rejected(event, result):
            from supervisor.dispatchers import RejectEvent
            raise RejectEvent(result)
        class Dummy:
            pass
        process.group = Dummy()
        process.group.config = Dummy()
        process.group.config.result_handler = rejected
        process.listener_state = EventListenerStates.BUSY
        dispatcher.handle_result('foo')
        self.assertEqual(len(L), 1)
        self.assertEqual(L[0].__class__, events.EventRejectedEvent)
        self.assertEqual(process.listener_state,
                         EventListenerStates.ACKNOWLEDGED)
        result = options.logger.data[0]
        self.assertTrue(result.endswith('BUSY -> ACKNOWLEDGED (rejected)'))

    def test_handle_result_exception(self):
        from supervisor.events import subscribe
        options = DummyOptions()
        config = DummyPConfig(options, 'process1', '/bin/process1')
        process = DummyProcess(config)
        L = []
        def doit(event):
            L.append(event)
        from supervisor import events
        subscribe(events.EventRejectedEvent, doit)
        from supervisor.dispatchers import EventListenerStates
        dispatcher = self._makeOne(process)
        def exception(event, result):
            raise ValueError
        class Dummy:
            pass
        process.group = Dummy()
        process.group.config = Dummy()
        process.group.config.result_handler = exception
        process.group.result_handler = exception
        process.listener_state = EventListenerStates.BUSY
        dispatcher.handle_result('foo')
        self.assertEqual(len(L), 1)
        self.assertEqual(L[0].__class__, events.EventRejectedEvent)
        self.assertEqual(process.listener_state,
                         EventListenerStates.UNKNOWN)
        result = options.logger.data[0]
        self.assertTrue(result.endswith('BUSY -> UNKNOWN'))

    def test_handle_error(self):
        options = DummyOptions()
        config = DummyPConfig(options, 'test', '/test')
        process = DummyProcess(config)
        dispatcher = self._makeOne(process)
        try:
            raise ValueError('foo')
        except:
            dispatcher.handle_error()
        result = options.logger.data[0]
        self.assertTrue(result.startswith(
            'uncaptured python exception, closing channel'),result)

    def test_removelogs(self):
        options = DummyOptions()
        config = DummyPConfig(options, 'process1', '/bin/process1',
                              stdout_logfile='/tmp/foo')
        process = DummyProcess(config)
        dispatcher = self._makeOne(process)
        dispatcher.removelogs()
        self.assertEqual(dispatcher.childlog.handlers[0].reopened, True)
        self.assertEqual(dispatcher.childlog.handlers[0].removed, True)

    def test_reopenlogs(self):
        options = DummyOptions()
        config = DummyPConfig(options, 'process1', '/bin/process1',
                              stdout_logfile='/tmp/foo')
        process = DummyProcess(config)
        dispatcher = self._makeOne(process)
        dispatcher.reopenlogs()
        self.assertEqual(dispatcher.childlog.handlers[0].reopened, True)

    def test_strip_ansi(self):
        options = DummyOptions()
        options.strip_ansi = True
        config = DummyPConfig(options, 'process1', '/bin/process1',
                              stdout_logfile='/tmp/foo')
        process = DummyProcess(config)
        dispatcher = self._makeOne(process)
        ansi = '\x1b[34mHello world... this is longer than a token!\x1b[0m'
        noansi = 'Hello world... this is longer than a token!'

        options.readfd_result = ansi
        dispatcher.handle_read_event()
        self.assertEqual(len(dispatcher.childlog.data), 1)
        self.assertEqual(dispatcher.childlog.data[0], noansi)

        options.strip_ansi = False

        options.readfd_result = ansi
        dispatcher.handle_read_event()
        self.assertEqual(len(dispatcher.childlog.data), 2)
        self.assertEqual(dispatcher.childlog.data[1], ansi)

    def test_ctor_nologfiles(self):
        options = DummyOptions()
        config = DummyPConfig(options, 'process1', '/bin/process1')
        process = DummyProcess(config)
        dispatcher = self._makeOne(process)
        self.assertEqual(dispatcher.process, process)
        self.assertEqual(dispatcher.channel, 'stdout')
        self.assertEqual(dispatcher.fd, 0)
        self.assertEqual(dispatcher.childlog, None)

    def test_ctor_logfile_only(self):
        options = DummyOptions()
        config = DummyPConfig(options, 'process1', '/bin/process1',
                              stdout_logfile='/tmp/foo')
        process = DummyProcess(config)
        dispatcher = self._makeOne(process)
        self.assertEqual(dispatcher.process, process)
        self.assertEqual(dispatcher.channel, 'stdout')
        self.assertEqual(dispatcher.fd, 0)
        self.assertEqual(dispatcher.childlog.__class__, DummyLogger)

    def test_repr(self):
        options = DummyOptions()
        config = DummyPConfig(options, 'process1', '/bin/process1')
        process = DummyProcess(config)
        dispatcher = self._makeOne(process)
        drepr = repr(dispatcher)
        self.assertTrue('PEventListenerDispatcher' in drepr)
        self.assertNotEqual(
            drepr.find('supervisor.tests.base.DummyProcess'),
            -1)
        self.assertTrue(drepr.endswith('(stdout)>'), drepr)

    def test_close(self):
        options = DummyOptions()
        config = DummyPConfig(options, 'process1', '/bin/process1')
        process = DummyProcess(config)
        dispatcher = self._makeOne(process)
        dispatcher.close()
        self.assertEqual(dispatcher.closed, True)
        dispatcher.close() # make sure we don't error if we try to close twice
        self.assertEqual(dispatcher.closed, True)


def test_suite():
    return unittest.findTestCases(sys.modules[__name__])

if __name__ == '__main__':
    unittest.main(defaultTest='test_suite')<|MERGE_RESOLUTION|>--- conflicted
+++ resolved
@@ -301,15 +301,8 @@
             events.append(event)
         subscribe(ProcessCommunicationEvent, doit)
         import string
-<<<<<<< HEAD
         # ascii_letters for python 3
         letters = getattr(string, "letters", string.ascii_letters)
-=======
-        try:
-            letters = string.letters
-        except Exception:
-            letters = string.ascii_letters
->>>>>>> dd7d2e1a
         digits = string.digits * 4
         BEGIN_TOKEN = ProcessCommunicationEvent.BEGIN_TOKEN
         END_TOKEN = ProcessCommunicationEvent.END_TOKEN
