--- conflicted
+++ resolved
@@ -1,15 +1,8 @@
 # !!! When making changes, make sure to also edit .travis.yml !!!
-
-# Note: Supervisor supports Python 2.4 but "py24" is not listed in envlist
-# because tox has a dependency on distribute, which no longer supports 2.4.
 
 [tox]
 envlist =
-<<<<<<< HEAD
-    py26,py27,cover
-=======
-    py26,py27,py32,py33
->>>>>>> 047bac09
+    cover,py26,py27,py33,py34
 
 [testenv]
 commands =
@@ -33,4 +26,5 @@
     mock >= 0.5.0
     nose
     coverage
-    nosexcover+    nosexcover
+usedevelop = true